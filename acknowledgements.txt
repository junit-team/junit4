2006 March 9
	Matthias Schmidt: improved org.junit package javadoc
	
2006 August 3
	giovanni: better test for TestCase without a name.
	Matthias Pfau: better error message when test case constructor fails
	
2006 November 21
	dakcalouro: Found defect with comparing ints and longs (1555161)
	Ben Maurer: Found defect with timeouts taking twice as long as specified (1536198)
	
2007 February 08
	Kazimierz Pogoda: Found defect with null array elements (1438163)
	
2007 July 09
	wangqq: Found defect with @After not running after a timeout (1745048)

2007 July 18
    Andrew Dick: Found defect with assertEquals comparing non-Integer Numbers (1715326)
	Michael Schechter: Found defect with Filters and suite() methods (1739095)

2008 February 5
	Walter Gildersleeve: Found assertEquals(null, "null") defect (1857283)
	
2008 July 1
	Johannes Link: Submitted test for running subclasses of Suite
	
2008 July 23
	Daniel Brolund: Submitted patch for build.xml, fixing 1.5 compatibility (2021396)
	
2008 Aug 1
	Nat Pryce: Found defect in treatment of validation errors from custom 
	           subclasses of the legacy JUnit4ClassRunner.
	           
2008 Aug 18
	Nir Soffer: Suggested adding to the cookbook information about running
				running JUnit from the command line.
				           
2008 Aug 19
	Jack Woehr: Discovered build.xml was missing from junit-4.x.zip
	
2009 Jan 5
	Amanda Robinson: Fixed overly permissive @DataPoint processing.
	
2009 Feb 9
	Mark Shapiro: Discovered bug in test counting after an ignored method (2106324)
	
2009 Apr 20
	Chris Felaco: Discovered regression in handling suite() methods with JUnit 3 runner (1812200)
	Toby Byron: Suggested updating linking in javadoc (2090230)
	Raphael Parree: Improved docs on Parameterized (2186792)
	Robin de Silva Jayasinghe: Fixed Javadoc code sample for AfterClass (2126279)
	
2009 May 04
	James Abbley: Submitted a patch that fixed the 2-second limit on Parallel execution.

2009 Nov 16
    Kristian Rosenvold: Submitted a patch (github#16) that improves thread-safety of
                        result counting
2010 Feb 08
    Paul Holser: Submitted additional test for TestName rule.
    
2010 May 03
    jonas22@github: Found bug (github#98) with assumptions and expected exceptions.

2011 Jan 03
    jens.schauder@freenet.de: Found bug (github#74) with Categories and 
                              Parameterized.

2011 Jan 18
    Markus Keller: Reported bug (github#163): 
           Bad comparison failure message when using assertEquals(String, String)
    
    Kevin Cooney (kcooney@github):
           Patches for runLeaf, public multiple failure exception,
           assertion messages and null.

2011 Mar 04
    Jerome Lacoste (lacostej@github) for initial patch for GH-191.

2011 Apr 15
     reinholdfuereder@github For initial test for GH-39

2011 Apr 15
     ububenheimer@github for bug report https://github.com/KentBeck/junit/issues/208

2011 Apr 29
     reinholdfuereder@github: bug report, test, and fix for GH-38:
                              ParentRunner filtering
<<<<<<< HEAD
2011 Apr 29
     Markus Keller (mkeller@github): Report for GH-187:
            Unintentional dependency on Java 6

2011 May 31
     Kevin Cooney (kcooney@github): Patches for filtering test suites:
         copy List returned by getChildren() before mutating it;
         optimize ParentRunner.filter for nested suites;
         optimize Filter.intersect for common cases

2011 Jun 06
     Vampire@github: Report for GH-235: 4.7 release notes incorrect.

2011 Jun 24
     Samuel Le Berrigaud (sleberrigaud@github): Report for GH-248:
            protected BlockJUnit4ClassRunner#rules method removed from 4.8.2

<<<<<<< HEAD
2011 Jul 06
     Stefan Birkner: Fixed wrong docomentation of ClassRule (github#254).

2011 Jul 22
     Andreas Köhler, Stefan Birkner: Fixed wrong documentation of Parameterized (github#89).

2011 Jul 28
     electrickery, Stefan Birkner: Fixed typo in JavaDoc (github#134).
2011 May 05
     leet3lite.junit@soodonims.com: (github#228)
     		Added feature assertions for java.lang.Comparable in org.junit.Assert
=======
2011 Aug 10
     rodolfoliviero@github and JoseRibeiro@github: feature to create recursive temporary folders.
>>>>>>> 84d0e8ac
<|MERGE_RESOLUTION|>--- conflicted
+++ resolved
@@ -87,10 +87,13 @@
 2011 Apr 29
      reinholdfuereder@github: bug report, test, and fix for GH-38:
                               ParentRunner filtering
-<<<<<<< HEAD
 2011 Apr 29
      Markus Keller (mkeller@github): Report for GH-187:
             Unintentional dependency on Java 6
+
+2011 May 05
+     leet3lite.junit@soodonims.com: (github#228)
+     		Added feature assertions for java.lang.Comparable in org.junit.Assert
 
 2011 May 31
      Kevin Cooney (kcooney@github): Patches for filtering test suites:
@@ -105,7 +108,6 @@
      Samuel Le Berrigaud (sleberrigaud@github): Report for GH-248:
             protected BlockJUnit4ClassRunner#rules method removed from 4.8.2
 
-<<<<<<< HEAD
 2011 Jul 06
      Stefan Birkner: Fixed wrong docomentation of ClassRule (github#254).
 
@@ -114,10 +116,6 @@
 
 2011 Jul 28
      electrickery, Stefan Birkner: Fixed typo in JavaDoc (github#134).
-2011 May 05
-     leet3lite.junit@soodonims.com: (github#228)
-     		Added feature assertions for java.lang.Comparable in org.junit.Assert
-=======
+
 2011 Aug 10
-     rodolfoliviero@github and JoseRibeiro@github: feature to create recursive temporary folders.
->>>>>>> 84d0e8ac
+     rodolfoliviero@github and JoseRibeiro@github: feature to create recursive temporary folders.