<<<<<<< HEAD

ANT is a build software which is widely used in IT industries..
=======
ANT is a build software which is vastly used in the IT field...
>>>>>>> 87b6dc2e
<|MERGE_RESOLUTION|>--- conflicted
+++ resolved
@@ -1,6 +1 @@
-<<<<<<< HEAD
-
 ANT is a build software which is widely used in IT industries..
-=======
-ANT is a build software which is vastly used in the IT field...
->>>>>>> 87b6dc2e
