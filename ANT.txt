--- conflicted
+++ resolved
@@ -1,7 +1 @@
 ANT is a build software which is widely used in IT industries..... 
-
-<<<<<<< HEAD
-ANT is a build software which is widely used in all IT industry..... 
-=======
-,
->>>>>>> c342b475
