<<<<<<< HEAD
ANT called Another Neat tool is a build software which is widely used in IT industries...


=======
(ANT) is a build software which is vastly used in the IT fieldsss
>>>>>>> 87dc52c2
<|MERGE_RESOLUTION|>--- conflicted
+++ resolved
@@ -1,7 +1 @@
-<<<<<<< HEAD
-ANT called Another Neat tool is a build software which is widely used in IT industries...
-
-
-=======
 (ANT) is a build software which is vastly used in the IT fieldsss
->>>>>>> 87dc52c2
