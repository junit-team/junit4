
<<<<<<< HEAD

,
=======
ANT is a build software which is widely used in all IT industries..... 
>>>>>>> 1d0e85e7
<|MERGE_RESOLUTION|>--- conflicted
+++ resolved
@@ -1,7 +1,4 @@
 
-<<<<<<< HEAD
+ANT is a build software which is widely used in all IT industries..... 
 
-,
-=======
-ANT is a build software which is widely used in all IT industries..... 
->>>>>>> 1d0e85e7
+,