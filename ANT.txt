--- conflicted
+++ resolved
@@ -1,6 +1 @@
-<<<<<<< HEAD
-It is a build software
-
-=======
 ANT is a build software ,
->>>>>>> 44919e2c
