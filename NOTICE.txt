--- conflicted
+++ resolved
@@ -1,9 +1,3 @@
    ===================================================================================
    ==  Notices and attributions required by libraries that the project depends on   ==
    ===================================================================================
-
-<<<<<<< HEAD
- The JUnit depends on Java  (http://hamcrest.org/JavaHamcrest/).
-=======
- The JUnit depends on Java Hamcrest (http://hamcrest.org/).
->>>>>>> c342b475
