package org.junit.tests.experimental.categories;

import static org.junit.Assert.assertEquals;
import static org.junit.Assert.assertFalse;
import static org.junit.Assert.assertThat;
import static org.junit.Assert.assertTrue;
import static org.junit.Assert.fail;
import static org.junit.experimental.results.PrintableResult.testResult;
import static org.junit.experimental.results.ResultMatchers.isSuccessful;
import static org.junit.experimental.results.ResultMatchers.failureCountIs;
import static org.hamcrest.core.AnyOf.anyOf;
import static org.hamcrest.core.Is.is;
import static org.hamcrest.core.IsEqual.equalTo;
import static java.lang.String.format;

import java.util.Collections;
import java.util.HashSet;
import java.util.Set;
import org.junit.Ignore;
import org.junit.Test;
import org.junit.experimental.categories.Categories;
import org.junit.experimental.categories.Categories.CategoryFilter;
import org.junit.experimental.categories.Categories.ExcludeCategory;
import org.junit.experimental.categories.Categories.IncludeCategory;
import org.junit.experimental.categories.Category;
import org.junit.runner.JUnitCore;
import org.junit.runner.Request;
import org.junit.runner.Result;
import org.junit.runner.RunWith;
import org.junit.runner.manipulation.NoTestsRemainException;
import org.junit.runners.BlockJUnit4ClassRunner;
import org.junit.runners.Suite;
import org.junit.runners.Suite.SuiteClasses;
import org.junit.runners.model.InitializationError;

public class CategoryTest {
    public interface FastTests {
        // category marker
    }

    public interface SlowTests {
        // category marker
    }

    public interface ReallySlowTests {
        // category marker
    }

    public static class OneOfEach {

        @Category(FastTests.class)
        @Test
        public void a() {
        }

        @Category(SlowTests.class)
        @Test
        public void b() {
        }

        @Category(ReallySlowTests.class)
        @Test
        public void c() {
        }
    }

    public static class A {
        @Test
        public void a() {
            fail();
        }

        @Category(SlowTests.class)
        @Test
        public void b() {
        }
    }

    @Category(SlowTests.class)
    public static class B {
        @Test
        public void c() {

        }
    }

    public static class C {
        @Test
        public void d() {
            fail();
        }
    }

    @RunWith(Categories.class)
    @IncludeCategory(SlowTests.class)
    @SuiteClasses({A.class, B.class, C.class})
    public static class SlowTestSuite {
    }

    @RunWith(Categories.class)
    @IncludeCategory(SlowTests.class)
    @SuiteClasses({A.class})
    public static class JustA {
    }

    @Test
    public void testCountOnJustA() {
        assertThat(testResult(JustA.class), isSuccessful());
    }

    @Test
    public void testCount() {
        assertThat(testResult(SlowTestSuite.class), isSuccessful());
    }

    public static class Category1 {
    }

    public static class Category2 {
    }

    public static class SomeAreSlow {
        @Test
        public void noCategory() {
        }

        @Category(Category1.class)
        @Test
        public void justCategory1() {
        }

        @Category(Category2.class)
        @Test
        public void justCategory2() {
        }

        @Category({Category1.class, Category2.class})
        @Test
        public void both() {
        }

        @Category({Category2.class, Category1.class})
        @Test
        public void bothReversed() {
        }
    }

    @RunWith(Categories.class)
    @ExcludeCategory(Category1.class)
    @SuiteClasses({SomeAreSlow.class})
    public static class SomeAreSlowSuite {
    }

    @Test
    public void testCountOnAWithoutSlowTests() {
        Result result = JUnitCore.runClasses(SomeAreSlowSuite.class);
        assertThat(testResult(SomeAreSlowSuite.class), isSuccessful());
        assertEquals(2, result.getRunCount());
        assertTrue(result.wasSuccessful());
    }

    @RunWith(Categories.class)
    @ExcludeCategory(Category1.class)
    @IncludeCategory(Category2.class)
    @SuiteClasses({SomeAreSlow.class})
    public static class IncludeAndExcludeSuite {
    }

    @Test
    public void testsThatAreBothIncludedAndExcludedAreExcluded() {
        Result result = JUnitCore.runClasses(IncludeAndExcludeSuite.class);
        assertEquals(1, result.getRunCount());
        assertTrue(result.wasSuccessful());
    }

    @RunWith(Suite.class)
    @SuiteClasses({A.class, B.class, C.class})
    public static class TestSuiteWithNoCategories {
    }

    @Test
    public void testCountWithExplicitFilter() throws Throwable {
        CategoryFilter include = CategoryFilter.include(SlowTests.class);
        Request baseRequest = Request.aClass(TestSuiteWithNoCategories.class);
        Result result = new JUnitCore().run(baseRequest.filterWith(include));
        assertTrue(result.wasSuccessful());
        assertEquals(2, result.getRunCount());
    }

    @Test
    public void categoryFilterLeavesOnlyMatchingMethods()
            throws InitializationError, NoTestsRemainException {
        CategoryFilter filter = CategoryFilter.include(SlowTests.class);
        BlockJUnit4ClassRunner runner = new BlockJUnit4ClassRunner(A.class);
        filter.apply(runner);
        assertEquals(1, runner.testCount());
    }

    public static class OneFastOneSlow {
        @Category(FastTests.class)
        @Test
        public void a() {

        }

        @Category(SlowTests.class)
        @Test
        public void b() {

        }
    }

    @Test
    public void categoryFilterRejectsIncompatibleCategory()
            throws InitializationError, NoTestsRemainException {
        CategoryFilter filter = CategoryFilter.include(SlowTests.class);
        BlockJUnit4ClassRunner runner = new BlockJUnit4ClassRunner(
                OneFastOneSlow.class);
        filter.apply(runner);
        assertEquals(1, runner.testCount());
    }

    public static class OneFast {
        @Category(FastTests.class)
        @Test
        public void a() {

        }
    }

    @RunWith(Categories.class)
    @IncludeCategory(SlowTests.class)
    @SuiteClasses({OneFast.class})
    public static class OneFastSuite {
    }

    @Test
    public void ifNoTestsToRunUseErrorRunner() {
        Result result = JUnitCore.runClasses(OneFastSuite.class);
        assertEquals(1, result.getRunCount());
        assertEquals(1, result.getFailureCount());
        assertFalse(result.wasSuccessful());
    }

    @Test
    public void describeACategoryFilter() {
        CategoryFilter filter = CategoryFilter.include(SlowTests.class);
        assertEquals("categories [" + SlowTests.class + "]", filter.describe());
<<<<<<< HEAD
    }

    @Test
    public void describeMultipleCategoryFilter() {
        CategoryFilter filter= CategoryFilter.include(FastTests.class, SlowTests.class);
        String d1= format("categories [%s, %s]", FastTests.class, SlowTests.class);
        String d2= format("categories [%s, %s]", SlowTests.class, FastTests.class);
        assertThat(filter.describe(), is(anyOf(equalTo(d1), equalTo(d2))));
    }

=======
    }

    @Test
    public void describeMultipleCategoryFilter() {
        CategoryFilter filter= CategoryFilter.include(FastTests.class, SlowTests.class);
        String d1= format("categories [%s, %s]", FastTests.class, SlowTests.class);
        String d2= format("categories [%s, %s]", SlowTests.class, FastTests.class);
        assertThat(filter.describe(), is(anyOf(equalTo(d1), equalTo(d2))));
    }

>>>>>>> 067ed0a9

    public static class OneThatIsBothFastAndSlow {
        @Category({FastTests.class, SlowTests.class})
        @Test
        public void a() {

        }
    }

    @RunWith(Categories.class)
    @IncludeCategory(SlowTests.class)
    @SuiteClasses({OneThatIsBothFastAndSlow.class})
    public static class ChooseSlowFromBoth {
    }

    @Test
    public void runMethodWithTwoCategories() {
        assertThat(testResult(ChooseSlowFromBoth.class), isSuccessful());
    }

    public interface VerySlowTests extends SlowTests {

    }

    public static class OneVerySlowTest {
        @Category(VerySlowTests.class)
        @Test
        public void a() {

        }
    }

    @RunWith(Categories.class)
    @IncludeCategory(SlowTests.class)
    @SuiteClasses({OneVerySlowTest.class})
    public static class RunSlowFromVerySlow {
    }

    @Test
    public void subclassesOfIncludedCategoriesAreRun() {
        assertThat(testResult(RunSlowFromVerySlow.class), isSuccessful());
    }

    public interface MultiA {
    }
<<<<<<< HEAD

    public interface MultiB {
    }

    public interface MultiC {
    }

    @RunWith(Categories.class)
    @IncludeCategory(value= {MultiA.class, MultiB.class}, matchAny= false)
    @SuiteClasses(AllIncludedMustMatched.class)
    public static class AllIncludedMustBeMatchedSuite {
    }

    public static class AllIncludedMustMatched {
        @Test
        @Category({MultiA.class, MultiB.class})
        public void a() {
        }

        @Test
        @Category(MultiB.class)
        public void b() {
            fail("When multiple categories are included in a Suite, " +
                    "@Test method must match all include categories");
        }
    }

    @Test
    public void allIncludedSuiteCategoriesMustBeMatched() {
        Result result= JUnitCore.runClasses(AllIncludedMustBeMatchedSuite.class);
        assertEquals(1, result.getRunCount());
        assertEquals(0, result.getFailureCount());
    }

    @RunWith(Categories.class)
    @IncludeCategory({MultiA.class, MultiB.class})
    @ExcludeCategory(MultiC.class)
    @SuiteClasses(MultipleIncludesAndExcludeOnMethod.class)
    public static class MultiIncludeWithExcludeCategorySuite {
    }

    public static class MultipleIncludesAndExcludeOnMethod {
        @Test
        @Category({MultiA.class, MultiB.class})
        public void a() {
        }

        @Test
        @Category({ MultiA.class, MultiB.class, MultiC.class })
        public void b() {
            fail("When multiple categories are included and excluded in a Suite, " +
                    "@Test method must match all include categories and contain non of the excluded");
        }
    }

    @Test
    public void anyMethodWithExcludedCategoryWillBeExcluded() {
        Result result= JUnitCore.runClasses(MultiIncludeWithExcludeCategorySuite.class);
        assertEquals(1, result.getRunCount());
        assertEquals(0, result.getFailureCount());
    }

=======

    public interface MultiB {
    }

    public interface MultiC {
    }

    @RunWith(Categories.class)
    @IncludeCategory(value= {MultiA.class, MultiB.class}, matchAny= false)
    @SuiteClasses(AllIncludedMustMatched.class)
    public static class AllIncludedMustBeMatchedSuite {
    }

    public static class AllIncludedMustMatched {
        @Test
        @Category({MultiA.class, MultiB.class})
        public void a() {
        }

        @Test
        @Category(MultiB.class)
        public void b() {
            fail("When multiple categories are included in a Suite, " +
                    "@Test method must match all include categories");
        }
    }

    @Test
    public void allIncludedSuiteCategoriesMustBeMatched() {
        Result result= JUnitCore.runClasses(AllIncludedMustBeMatchedSuite.class);
        assertEquals(1, result.getRunCount());
        assertEquals(0, result.getFailureCount());
    }

    @RunWith(Categories.class)
    @IncludeCategory({MultiA.class, MultiB.class})
    @ExcludeCategory(MultiC.class)
    @SuiteClasses(MultipleIncludesAndExcludeOnMethod.class)
    public static class MultiIncludeWithExcludeCategorySuite {
    }

    public static class MultipleIncludesAndExcludeOnMethod {
        @Test
        @Category({MultiA.class, MultiB.class})
        public void a() {
        }

        @Test
        @Category({ MultiA.class, MultiB.class, MultiC.class })
        public void b() {
            fail("When multiple categories are included and excluded in a Suite, " +
                    "@Test method must match all include categories and contain non of the excluded");
        }
    }

    @Test
    public void anyMethodWithExcludedCategoryWillBeExcluded() {
        Result result= JUnitCore.runClasses(MultiIncludeWithExcludeCategorySuite.class);
        assertEquals(1, result.getRunCount());
        assertEquals(0, result.getFailureCount());
    }

>>>>>>> 067ed0a9
    public static class ClassAsCategory {
    }

    public static class OneMoreTest {
        @Category(ClassAsCategory.class)
        @Test
        public void a() {
        }
    }

    @RunWith(Categories.class)
    @IncludeCategory(ClassAsCategory.class)
    @SuiteClasses({OneMoreTest.class})
    public static class RunClassAsCategory {
    }

    @Test
    public void classesCanBeCategories() {
        assertThat(testResult(RunClassAsCategory.class), isSuccessful());
    }

<<<<<<< HEAD
=======
    @Category(SlowTests.class)
    public static abstract class Ancestor{}

    public static class Inherited extends Ancestor {
        @Test
        public void a(){
        }
    }

    @RunWith(Categories.class)
    @IncludeCategory(SlowTests.class)
    @SuiteClasses(Inherited.class)
    public interface InheritanceSuite {}

    @Test
    public void testInheritance() {
        Result result = JUnitCore.runClasses(InheritanceSuite.class);
        assertEquals(1, result.getRunCount());
        assertTrue(result.wasSuccessful());
    }

>>>>>>> 067ed0a9
    @RunWith(Categories.class)
    @IncludeCategory(Runnable.class)
    @ExcludeCategory(Runnable.class)
    @SuiteClasses({})
    public static class EmptyCategoriesSuite {
    }

    @Test public void emptyCategoriesSuite() {
        assertThat(testResult(EmptyCategoriesSuite.class), failureCountIs(1));
    }

    @Category(Runnable.class)
    public static class NoTest {
    }

    @Category(Runnable.class)
    public static class IgnoredTest {

        @Ignore
        @Test
        public void test() {
            fail();
        }
    }

    @RunWith(Categories.class)
    @IncludeCategory(Runnable.class)
    @SuiteClasses({NoTest.class, IgnoredTest.class})
    public static class IgnoredTestCategoriesSuite {
    }

    @Test
    public void ignoredTest() {// behaves same as Suite
        Result result= JUnitCore.runClasses(IgnoredTestCategoriesSuite.class);
        assertFalse(result.wasSuccessful());
        assertThat(result.getRunCount(), is(1));
        assertThat(result.getFailureCount(), is(1));
        assertThat(result.getIgnoreCount(), is(1));
    }

    @Category(Runnable.class)
    public static class ExcludedTest1 {

        @Test
        public void test() {
            fail();
        }
    }

    @Category(Runnable.class)
    public static class ExcludedTest2 {

        @Test
        @Category(Runnable.class)
        public void test() {
            fail();
        }
    }

    public static class IncludedTest {

        @Test
        @Category(Object.class)
        public void test() {
        }
    }

    @RunWith(Categories.class)
    @IncludeCategory({Runnable.class, Object.class})
    @ExcludeCategory(Runnable.class)
    @SuiteClasses({ExcludedTest1.class, ExcludedTest2.class, IncludedTest.class})
    public static class IncludedExcludedSameSuite {
    }

    @Test
    public void oneRunnableOthersAvoided() {
        Result result= JUnitCore.runClasses(IncludedExcludedSameSuite.class);
        assertEquals(1, result.getRunCount());
        assertTrue(result.wasSuccessful());
    }

    @Test
    @SuppressWarnings("unchecked")
    public void testCountWithMultipleExcludeFilter() throws Throwable {
        Set<Class<?>> exclusions= new HashSet<Class<?>>(2);
        Collections.addAll(exclusions, SlowTests.class, FastTests.class);
        CategoryFilter exclude = CategoryFilter.categoryFilter(true, null, true, exclusions);
        Request baseRequest= Request.aClass(OneOfEach.class);
        Result result= new JUnitCore().run(baseRequest.filterWith(exclude));
        assertTrue(result.wasSuccessful());
        assertEquals(1, result.getRunCount());
    }

    @Test
    public void testCountWithMultipleIncludeFilter() throws Throwable {
        CategoryFilter exclude = CategoryFilter.include(true, SlowTests.class, FastTests.class);
        Request baseRequest= Request.aClass(OneOfEach.class);
        Result result= new JUnitCore().run(baseRequest.filterWith(exclude));
        assertTrue(result.wasSuccessful());
        assertEquals(2, result.getRunCount());
    }

    @RunWith(Categories.class)
    @Categories.ExcludeCategory(String.class)
    @Suite.SuiteClasses(NoIncludeCategoryAnnotationTest.class)
    public static class NoIncludeCategoryAnnotationSuite {
    }

    @Category(CharSequence.class)
    public static class NoIncludeCategoryAnnotationTest {

        @Test
        public void test2() {
        }

        @Test
        @Category(String.class) public void test1() {
        }
    }

    @Test
    public void noIncludeCategoryAnnotation() {
        Result testResult= JUnitCore.runClasses(NoIncludeCategoryAnnotationSuite.class);
        assertTrue(testResult.wasSuccessful());
        assertEquals(1, testResult.getRunCount());
    }

    @RunWith(Categories.class)
    @Categories.IncludeCategory(CharSequence.class)
    @Categories.ExcludeCategory(String.class)
    @Suite.SuiteClasses(NoIncludeCategoryAnnotationTest.class)
    public static class SameAsNoIncludeCategoryAnnotationSuite {
    }

    @Test
    public void sameAsNoIncludeCategoryAnnotation() {
        Result testResult= JUnitCore.runClasses(SameAsNoIncludeCategoryAnnotationSuite.class);
        assertTrue(testResult.wasSuccessful());
        assertEquals(1, testResult.getRunCount());
    }
}<|MERGE_RESOLUTION|>--- conflicted
+++ resolved
@@ -246,7 +246,6 @@
     public void describeACategoryFilter() {
         CategoryFilter filter = CategoryFilter.include(SlowTests.class);
         assertEquals("categories [" + SlowTests.class + "]", filter.describe());
-<<<<<<< HEAD
     }
 
     @Test
@@ -257,18 +256,6 @@
         assertThat(filter.describe(), is(anyOf(equalTo(d1), equalTo(d2))));
     }
 
-=======
-    }
-
-    @Test
-    public void describeMultipleCategoryFilter() {
-        CategoryFilter filter= CategoryFilter.include(FastTests.class, SlowTests.class);
-        String d1= format("categories [%s, %s]", FastTests.class, SlowTests.class);
-        String d2= format("categories [%s, %s]", SlowTests.class, FastTests.class);
-        assertThat(filter.describe(), is(anyOf(equalTo(d1), equalTo(d2))));
-    }
-
->>>>>>> 067ed0a9
 
     public static class OneThatIsBothFastAndSlow {
         @Category({FastTests.class, SlowTests.class})
@@ -314,7 +301,6 @@
 
     public interface MultiA {
     }
-<<<<<<< HEAD
 
     public interface MultiB {
     }
@@ -377,70 +363,6 @@
         assertEquals(0, result.getFailureCount());
     }
 
-=======
-
-    public interface MultiB {
-    }
-
-    public interface MultiC {
-    }
-
-    @RunWith(Categories.class)
-    @IncludeCategory(value= {MultiA.class, MultiB.class}, matchAny= false)
-    @SuiteClasses(AllIncludedMustMatched.class)
-    public static class AllIncludedMustBeMatchedSuite {
-    }
-
-    public static class AllIncludedMustMatched {
-        @Test
-        @Category({MultiA.class, MultiB.class})
-        public void a() {
-        }
-
-        @Test
-        @Category(MultiB.class)
-        public void b() {
-            fail("When multiple categories are included in a Suite, " +
-                    "@Test method must match all include categories");
-        }
-    }
-
-    @Test
-    public void allIncludedSuiteCategoriesMustBeMatched() {
-        Result result= JUnitCore.runClasses(AllIncludedMustBeMatchedSuite.class);
-        assertEquals(1, result.getRunCount());
-        assertEquals(0, result.getFailureCount());
-    }
-
-    @RunWith(Categories.class)
-    @IncludeCategory({MultiA.class, MultiB.class})
-    @ExcludeCategory(MultiC.class)
-    @SuiteClasses(MultipleIncludesAndExcludeOnMethod.class)
-    public static class MultiIncludeWithExcludeCategorySuite {
-    }
-
-    public static class MultipleIncludesAndExcludeOnMethod {
-        @Test
-        @Category({MultiA.class, MultiB.class})
-        public void a() {
-        }
-
-        @Test
-        @Category({ MultiA.class, MultiB.class, MultiC.class })
-        public void b() {
-            fail("When multiple categories are included and excluded in a Suite, " +
-                    "@Test method must match all include categories and contain non of the excluded");
-        }
-    }
-
-    @Test
-    public void anyMethodWithExcludedCategoryWillBeExcluded() {
-        Result result= JUnitCore.runClasses(MultiIncludeWithExcludeCategorySuite.class);
-        assertEquals(1, result.getRunCount());
-        assertEquals(0, result.getFailureCount());
-    }
-
->>>>>>> 067ed0a9
     public static class ClassAsCategory {
     }
 
@@ -462,8 +384,6 @@
         assertThat(testResult(RunClassAsCategory.class), isSuccessful());
     }
 
-<<<<<<< HEAD
-=======
     @Category(SlowTests.class)
     public static abstract class Ancestor{}
 
@@ -485,7 +405,6 @@
         assertTrue(result.wasSuccessful());
     }
 
->>>>>>> 067ed0a9
     @RunWith(Categories.class)
     @IncludeCategory(Runnable.class)
     @ExcludeCategory(Runnable.class)
