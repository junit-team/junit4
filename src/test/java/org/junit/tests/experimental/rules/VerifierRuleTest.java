package org.junit.tests.experimental.rules;

import static org.hamcrest.CoreMatchers.is;
import static org.junit.Assert.assertEquals;
import static org.junit.Assert.assertThat;
import static org.junit.experimental.results.PrintableResult.testResult;
import static org.junit.experimental.results.ResultMatchers.hasFailureContaining;
import static org.junit.experimental.results.ResultMatchers.isSuccessful;

import java.util.concurrent.Callable;

import org.junit.Rule;
import org.junit.Test;
import org.junit.experimental.results.PrintableResult;
import org.junit.rules.ErrorCollector;
import org.junit.rules.Verifier;

public class VerifierRuleTest {
	public static class UsesErrorCollector {
		@Rule
		public ErrorCollector collector= new ErrorCollector();
		
		@Test public void example() {
			collector.addError(new Throwable("message"));
		}
	}
	
	@Test public void usedErrorCollectorShouldFail() {
		assertThat(testResult(UsesErrorCollector.class), hasFailureContaining("message"));
	}
	
	public static class UsesErrorCollectorTwice {
		@Rule
		public ErrorCollector collector= new ErrorCollector();
		
		@Test public void example() {
			collector.addError(new Throwable("first thing went wrong"));
			collector.addError(new Throwable("second thing went wrong"));
		}
	}
	
	@Test public void usedErrorCollectorTwiceShouldFail() {
		PrintableResult testResult= testResult(UsesErrorCollectorTwice.class);
		assertThat(testResult, hasFailureContaining("first thing went wrong"));
		assertThat(testResult, hasFailureContaining("second thing went wrong"));
	}
	
	public static class UsesErrorCollectorCheckThat {
		@Rule
		public ErrorCollector collector= new ErrorCollector();
		
		@Test public void example() {
			collector.checkThat(3, is(4));
			collector.checkThat(5, is(6));
			collector.checkThat("reason 1", 7, is(8));
			collector.checkThat("reason 2", 9, is(16));
		}
	}
	
	@Test public void usedErrorCollectorCheckThatShouldFail() {
		PrintableResult testResult= testResult(UsesErrorCollectorCheckThat.class);
		assertThat(testResult, hasFailureContaining("got: <3>"));
		assertThat(testResult, hasFailureContaining("got: <5>"));
		assertThat(testResult, hasFailureContaining("reason 1"));
		assertThat(testResult, hasFailureContaining("got: <7>"));
		assertThat(testResult, hasFailureContaining("reason 2"));
		assertThat(testResult, hasFailureContaining("got: <9>"));
	}

	public static class UsesErrorCollectorCheckSucceeds {
		@Rule
		public ErrorCollector collector= new ErrorCollector();
		
		@Test public void example() {
			collector.checkSucceeds(new Callable<Object>() {
				public Object call() throws Exception {
					throw new RuntimeException("first!");
				}
			});
			collector.checkSucceeds(new Callable<Object>() {
				public Object call() throws Exception {
					throw new RuntimeException("second!");
				}
			});
		}
	}
	
	@Test public void usedErrorCollectorCheckSucceedsShouldFail() {
		PrintableResult testResult= testResult(UsesErrorCollectorCheckSucceeds.class);
		assertThat(testResult, hasFailureContaining("first!"));
		assertThat(testResult, hasFailureContaining("second!"));
	}

	public static class UsesErrorCollectorCheckSucceedsPasses {
		@Rule
		public ErrorCollector collector= new ErrorCollector();
		
		@Test public void example() {
			assertEquals(3, collector.checkSucceeds(new Callable<Object>() {
				public Object call() throws Exception {
					return 3;
				}
			}));
		}
	}
	
	@Test public void usedErrorCollectorCheckSucceedsShouldPass() {
		PrintableResult testResult= testResult(UsesErrorCollectorCheckSucceedsPasses.class);
		assertThat(testResult, isSuccessful());
	}
	
	private static String sequence;
	
	public static class UsesVerifier {
		@Rule
		public Verifier collector= new Verifier() {
			@Override
			protected void verify() {
				sequence+= "verify ";
			}
		};
		
		@Test public void example() {
			sequence+= "test ";
		}
	}
	
	@Test public void verifierRunsAfterTest() {
		sequence = "";
		assertThat(testResult(UsesVerifier.class), isSuccessful());
<<<<<<< HEAD
		assertThat(sequence, is("test verify "));
=======
		assertEquals("test verify ", sequence);
>>>>>>> c4279e43
	}
}<|MERGE_RESOLUTION|>--- conflicted
+++ resolved
@@ -128,10 +128,6 @@
 	@Test public void verifierRunsAfterTest() {
 		sequence = "";
 		assertThat(testResult(UsesVerifier.class), isSuccessful());
-<<<<<<< HEAD
-		assertThat(sequence, is("test verify "));
-=======
 		assertEquals("test verify ", sequence);
->>>>>>> c4279e43
 	}
 }