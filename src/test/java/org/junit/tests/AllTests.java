<<<<<<< HEAD
package org.junit.tests;

import junit.framework.JUnit4TestAdapter;
import junit.framework.Test;
import org.junit.experimental.categories.CategoryFilterFactoryTest;
import org.junit.internal.MethodSorterTest;
import org.junit.internal.matchers.StacktracePrintingMatcherTest;
import org.junit.runner.FilterFactoriesTest;
import org.junit.runner.FilterOptionIntegrationTest;
import org.junit.runner.JUnitCommandLineParserTest;
import org.junit.runner.JUnitCoreTest;
import org.junit.runner.RunWith;
import org.junit.runner.notification.ConcurrentRunNotifierTest;
import org.junit.runner.notification.RunNotifierTest;
import org.junit.runner.notification.SynchronizedRunListenerTest;
import org.junit.runners.Suite;
import org.junit.runners.Suite.SuiteClasses;
import org.junit.tests.assertion.AssertionTest;
import org.junit.tests.assertion.MultipleFailureExceptionTest;
import org.junit.tests.deprecated.JUnit4ClassRunnerTest;
import org.junit.tests.description.AnnotatedDescriptionTest;
import org.junit.tests.description.SuiteDescriptionTest;
import org.junit.tests.description.TestDescriptionTest;
import org.junit.tests.experimental.AssumptionTest;
import org.junit.tests.experimental.AssumptionViolatedExceptionTest;
import org.junit.tests.experimental.ExperimentalTests;
import org.junit.tests.experimental.MatcherTest;
import org.junit.tests.experimental.categories.CategoriesAndParameterizedTest;
import org.junit.tests.experimental.categories.CategoryTest;
import org.junit.tests.experimental.categories.JavadocTest;
import org.junit.tests.experimental.categories.MultiCategoryTest;
import org.junit.tests.experimental.max.JUnit38SortingTest;
import org.junit.tests.experimental.max.MaxStarterTest;
import org.junit.tests.experimental.parallel.ParallelClassTest;
import org.junit.tests.experimental.parallel.ParallelMethodTest;
import org.junit.tests.experimental.rules.BlockJUnit4ClassRunnerOverrideTest;
import org.junit.tests.experimental.rules.ClassRulesTest;
import org.junit.tests.experimental.rules.ExpectedExceptionTest;
import org.junit.tests.experimental.rules.ExternalResourceRuleTest;
import org.junit.tests.experimental.rules.MethodRulesTest;
import org.junit.tests.experimental.rules.NameRulesTest;
import org.junit.tests.experimental.rules.RuleChainTest;
import org.junit.tests.experimental.rules.RuleFieldValidatorTest;
import org.junit.tests.experimental.rules.StopwatchTest;
import org.junit.tests.experimental.rules.TempFolderRuleTest;
import org.junit.tests.experimental.rules.TemporaryFolderUsageTest;
import org.junit.tests.experimental.rules.TestRuleTest;
import org.junit.tests.experimental.rules.TimeoutRuleTest;
import org.junit.tests.experimental.rules.VerifierRuleTest;
import org.junit.tests.experimental.theories.TestedOnSupplierTest;
import org.junit.tests.experimental.theories.internal.AllMembersSupplierTest;
import org.junit.tests.experimental.theories.internal.ParameterizedAssertionErrorTest;
import org.junit.tests.experimental.theories.internal.SpecificDataPointsSupplierTest;
import org.junit.tests.experimental.theories.runner.TheoriesPerformanceTest;
import org.junit.tests.experimental.theories.runner.WithDataPointMethod;
import org.junit.tests.experimental.theories.runner.WithNamedDataPoints;
import org.junit.tests.junit3compatibility.AllTestsTest;
import org.junit.tests.junit3compatibility.ClassRequestTest;
import org.junit.tests.junit3compatibility.ForwardCompatibilityTest;
import org.junit.tests.junit3compatibility.InitializationErrorForwardCompatibilityTest;
import org.junit.tests.junit3compatibility.JUnit38ClassRunnerTest;
import org.junit.tests.junit3compatibility.OldTestClassAdaptingListenerTest;
import org.junit.tests.junit3compatibility.OldTests;
import org.junit.tests.junit3compatibility.SuiteMethodTest;
import org.junit.tests.listening.ListenerTest;
import org.junit.tests.listening.RunnerTest;
import org.junit.tests.listening.TestListenerTest;
import org.junit.tests.listening.TextListenerTest;
import org.junit.tests.listening.UserStopTest;
import org.junit.tests.manipulation.FilterTest;
import org.junit.tests.manipulation.FilterableTest;
import org.junit.tests.manipulation.SingleMethodTest;
import org.junit.tests.manipulation.SortableTest;
import org.junit.tests.running.classes.BlockJUnit4ClassRunnerTest;
import org.junit.tests.running.classes.EnclosedTest;
import org.junit.tests.running.classes.IgnoreClassTest;
import org.junit.tests.running.classes.ParameterizedTestTest;
import org.junit.tests.running.classes.ParentRunnerFilteringTest;
import org.junit.tests.running.classes.ParentRunnerTest;
import org.junit.tests.running.classes.RunWithTest;
import org.junit.tests.running.classes.SuiteTest;
import org.junit.tests.running.classes.TestClassTest;
import org.junit.tests.running.classes.UseSuiteAsASuperclassTest;
import org.junit.tests.running.core.CommandLineTest;
import org.junit.tests.running.core.JUnitCoreReturnsCorrectExitCodeTest;
import org.junit.tests.running.core.SystemExitTest;
import org.junit.tests.running.methods.AnnotationTest;
import org.junit.tests.running.methods.ExpectedTest;
import org.junit.tests.running.methods.InheritedTestTest;
import org.junit.tests.running.methods.ParameterizedTestMethodTest;
import org.junit.tests.running.methods.TestMethodTest;
import org.junit.tests.running.methods.TimeoutTest;
import org.junit.tests.validation.BadlyFormedClassesTest;
import org.junit.tests.validation.FailedConstructionTest;
import org.junit.tests.validation.InaccessibleBaseClassTest;
import org.junit.tests.validation.ValidationTest;

// These test files need to be cleaned. See
// https://sourceforge.net/pm/task.php?func=detailtask&project_task_id=136507&group_id=15278&group_project_id=51407

@SuppressWarnings("deprecation")
@RunWith(Suite.class)
@SuiteClasses({
        AssumptionTest.class,
        ClassRequestTest.class,
        ListenerTest.class,
        FailedConstructionTest.class,
        TestDescriptionTest.class,
        SuiteDescriptionTest.class,
        AllTestsTest.class,
        AnnotationTest.class,
        AssertionTest.class,
        CommandLineTest.class,
        ExpectedTest.class,
        MultipleFailureExceptionTest.class,
        ForwardCompatibilityTest.class,
        OldTests.class,
        ParameterizedTestTest.class,
        RunWithTest.class,
        RunnerTest.class,
        SuiteTest.class,
        TestListenerTest.class,
        TestMethodTest.class,
        TextListenerTest.class,
        TimeoutTest.class,
        EnclosedTest.class,
        ParameterizedTestMethodTest.class,
        InitializationErrorForwardCompatibilityTest.class,
        SingleMethodTest.class,
        ValidationTest.class,
        UserStopTest.class,
        SortableTest.class,
        JUnit38ClassRunnerTest.class,
        SystemExitTest.class,
        JUnitCoreReturnsCorrectExitCodeTest.class,
        InaccessibleBaseClassTest.class,
        SuiteMethodTest.class,
        BadlyFormedClassesTest.class,
        IgnoreClassTest.class,
        OldTestClassAdaptingListenerTest.class,
        AnnotatedDescriptionTest.class,
        AssumptionViolatedExceptionTest.class,
        ExperimentalTests.class,
        InheritedTestTest.class,
        TestClassTest.class,
        AllMembersSupplierTest.class,
        SpecificDataPointsSupplierTest.class,
        ParameterizedAssertionErrorTest.class,
        WithDataPointMethod.class,
        WithNamedDataPoints.class,
        MatcherTest.class,
        ObjectContractTest.class,
        TheoriesPerformanceTest.class,
        JUnit4ClassRunnerTest.class,
        UseSuiteAsASuperclassTest.class,
        FilterableTest.class,
        FilterTest.class,
        MaxStarterTest.class,
        JUnit38SortingTest.class,
        MethodRulesTest.class,
        TestRuleTest.class,
        TimeoutRuleTest.class,
        ParallelClassTest.class,
        ParallelMethodTest.class,
        ParentRunnerTest.class,
        NameRulesTest.class,
        ClassRulesTest.class,
        ExpectedExceptionTest.class,
        TempFolderRuleTest.class,
        TemporaryFolderUsageTest.class,
        ExternalResourceRuleTest.class,
        VerifierRuleTest.class,
        CategoryTest.class,
        CategoriesAndParameterizedTest.class,
        MultiCategoryTest.class,
        JavadocTest.class,
        ParentRunnerFilteringTest.class,
        BlockJUnit4ClassRunnerOverrideTest.class,
        RuleFieldValidatorTest.class,
        RuleChainTest.class,
        BlockJUnit4ClassRunnerTest.class,
        MethodSorterTest.class,
        TestedOnSupplierTest.class,
        StacktracePrintingMatcherTest.class,
        StopwatchTest.class,
        FilterOptionIntegrationTest.class,
        JUnitCommandLineParserTest.class,
        FilterFactoriesTest.class,
        CategoryFilterFactoryTest.class,
        RunNotifierTest.class,
        ConcurrentRunNotifierTest.class,
        SynchronizedRunListenerTest.class,
        JUnitCoreTest.class
})
public class AllTests {
    public static Test suite() {
        return new JUnit4TestAdapter(AllTests.class);
    }
}
=======
package org.junit.tests;

import junit.framework.JUnit4TestAdapter;
import junit.framework.Test;
import org.junit.internal.MethodSorterTest;
import org.junit.internal.matchers.StacktracePrintingMatcherTest;
import org.junit.runner.RunWith;
import org.junit.runner.notification.ConcurrentRunNotifierTest;
import org.junit.runner.notification.RunNotifierTest;
import org.junit.runner.notification.SynchronizedRunListenerTest;
import org.junit.runners.Suite;
import org.junit.runners.Suite.SuiteClasses;
import org.junit.tests.assertion.AssertionTest;
import org.junit.tests.assertion.MultipleFailureExceptionTest;
import org.junit.tests.deprecated.JUnit4ClassRunnerTest;
import org.junit.tests.description.AnnotatedDescriptionTest;
import org.junit.tests.description.SuiteDescriptionTest;
import org.junit.tests.description.TestDescriptionTest;
import org.junit.tests.experimental.AssumptionTest;
import org.junit.tests.experimental.AssumptionViolatedExceptionTest;
import org.junit.tests.experimental.ExperimentalTests;
import org.junit.tests.experimental.MatcherTest;
import org.junit.tests.experimental.categories.CategoriesAndParameterizedTest;
import org.junit.tests.experimental.categories.CategoryTest;
import org.junit.tests.experimental.categories.JavadocTest;
import org.junit.tests.experimental.categories.MultiCategoryTest;
import org.junit.tests.experimental.max.JUnit38SortingTest;
import org.junit.tests.experimental.max.MaxStarterTest;
import org.junit.tests.experimental.parallel.ParallelClassTest;
import org.junit.tests.experimental.parallel.ParallelMethodTest;
import org.junit.tests.experimental.rules.BlockJUnit4ClassRunnerOverrideTest;
import org.junit.tests.experimental.rules.ClassRulesTest;
import org.junit.tests.experimental.rules.ExpectedExceptionTest;
import org.junit.tests.experimental.rules.ExternalResourceRuleTest;
import org.junit.tests.experimental.rules.MethodRulesTest;
import org.junit.tests.experimental.rules.NameRulesTest;
import org.junit.tests.experimental.rules.RuleChainTest;
import org.junit.tests.experimental.rules.RuleFieldValidatorTest;
import org.junit.tests.experimental.rules.StopwatchTest;
import org.junit.tests.experimental.rules.TempFolderRuleTest;
import org.junit.tests.experimental.rules.TemporaryFolderUsageTest;
import org.junit.tests.experimental.rules.TestRuleTest;
import org.junit.tests.experimental.rules.TimeoutRuleTest;
import org.junit.tests.experimental.rules.VerifierRuleTest;
import org.junit.tests.experimental.theories.TestedOnSupplierTest;
import org.junit.tests.experimental.theories.internal.AllMembersSupplierTest;
import org.junit.tests.experimental.theories.internal.ParameterizedAssertionErrorTest;
import org.junit.tests.experimental.theories.internal.SpecificDataPointsSupplierTest;
import org.junit.tests.experimental.theories.runner.TheoriesPerformanceTest;
import org.junit.tests.experimental.theories.runner.WithAutoGeneratedDataPoints;
import org.junit.tests.experimental.theories.runner.WithDataPointMethod;
import org.junit.tests.experimental.theories.runner.WithNamedDataPoints;
import org.junit.tests.junit3compatibility.AllTestsTest;
import org.junit.tests.junit3compatibility.ClassRequestTest;
import org.junit.tests.junit3compatibility.ForwardCompatibilityTest;
import org.junit.tests.junit3compatibility.InitializationErrorForwardCompatibilityTest;
import org.junit.tests.junit3compatibility.JUnit38ClassRunnerTest;
import org.junit.tests.junit3compatibility.OldTestClassAdaptingListenerTest;
import org.junit.tests.junit3compatibility.OldTests;
import org.junit.tests.junit3compatibility.SuiteMethodTest;
import org.junit.tests.listening.ListenerTest;
import org.junit.tests.listening.RunnerTest;
import org.junit.tests.listening.TestListenerTest;
import org.junit.tests.listening.TextListenerTest;
import org.junit.tests.listening.UserStopTest;
import org.junit.tests.manipulation.FilterTest;
import org.junit.tests.manipulation.FilterableTest;
import org.junit.tests.manipulation.SingleMethodTest;
import org.junit.tests.manipulation.SortableTest;
import org.junit.tests.running.classes.BlockJUnit4ClassRunnerTest;
import org.junit.tests.running.classes.EnclosedTest;
import org.junit.tests.running.classes.IgnoreClassTest;
import org.junit.tests.running.classes.ParameterizedTestTest;
import org.junit.tests.running.classes.ParentRunnerFilteringTest;
import org.junit.tests.running.classes.ParentRunnerTest;
import org.junit.tests.running.classes.RunWithTest;
import org.junit.tests.running.classes.SuiteTest;
import org.junit.tests.running.classes.TestClassTest;
import org.junit.tests.running.classes.UseSuiteAsASuperclassTest;
import org.junit.tests.running.core.CommandLineTest;
import org.junit.tests.running.core.JUnitCoreReturnsCorrectExitCodeTest;
import org.junit.tests.running.core.SystemExitTest;
import org.junit.tests.running.methods.AnnotationTest;
import org.junit.tests.running.methods.ExpectedTest;
import org.junit.tests.running.methods.InheritedTestTest;
import org.junit.tests.running.methods.ParameterizedTestMethodTest;
import org.junit.tests.running.methods.TestMethodTest;
import org.junit.tests.running.methods.TimeoutTest;
import org.junit.tests.validation.BadlyFormedClassesTest;
import org.junit.tests.validation.FailedConstructionTest;
import org.junit.tests.validation.InaccessibleBaseClassTest;
import org.junit.tests.validation.ValidationTest;

// These test files need to be cleaned. See
// https://sourceforge.net/pm/task.php?func=detailtask&project_task_id=136507&group_id=15278&group_project_id=51407

@SuppressWarnings("deprecation")
@RunWith(Suite.class)
@SuiteClasses({
        AssumptionTest.class,
        ClassRequestTest.class,
        ListenerTest.class,
        FailedConstructionTest.class,
        TestDescriptionTest.class,
        SuiteDescriptionTest.class,
        AllTestsTest.class,
        AnnotationTest.class,
        AssertionTest.class,
        CommandLineTest.class,
        ExpectedTest.class,
        MultipleFailureExceptionTest.class,
        ForwardCompatibilityTest.class,
        OldTests.class,
        ParameterizedTestTest.class,
        RunWithTest.class,
        RunnerTest.class,
        SuiteTest.class,
        TestListenerTest.class,
        TestMethodTest.class,
        TextListenerTest.class,
        TimeoutTest.class,
        EnclosedTest.class,
        ParameterizedTestMethodTest.class,
        InitializationErrorForwardCompatibilityTest.class,
        SingleMethodTest.class,
        ValidationTest.class,
        UserStopTest.class,
        SortableTest.class,
        JUnit38ClassRunnerTest.class,
        SystemExitTest.class,
        JUnitCoreReturnsCorrectExitCodeTest.class,
        InaccessibleBaseClassTest.class,
        SuiteMethodTest.class,
        BadlyFormedClassesTest.class,
        IgnoreClassTest.class,
        OldTestClassAdaptingListenerTest.class,
        AnnotatedDescriptionTest.class,
        AssumptionViolatedExceptionTest.class,
        ExperimentalTests.class,
        InheritedTestTest.class,
        TestClassTest.class,
        AllMembersSupplierTest.class,
        SpecificDataPointsSupplierTest.class,
        ParameterizedAssertionErrorTest.class,
        WithDataPointMethod.class,
        WithNamedDataPoints.class,
        WithAutoGeneratedDataPoints.class,
        MatcherTest.class,
        ObjectContractTest.class,
        TheoriesPerformanceTest.class,
        JUnit4ClassRunnerTest.class,
        UseSuiteAsASuperclassTest.class,
        FilterableTest.class,
        FilterTest.class,
        MaxStarterTest.class,
        JUnit38SortingTest.class,
        MethodRulesTest.class,
        TestRuleTest.class,
        TimeoutRuleTest.class,
        ParallelClassTest.class,
        ParallelMethodTest.class,
        ParentRunnerTest.class,
        NameRulesTest.class,
        ClassRulesTest.class,
        ExpectedExceptionTest.class,
        TempFolderRuleTest.class,
        TemporaryFolderUsageTest.class,
        ExternalResourceRuleTest.class,
        VerifierRuleTest.class,
        CategoryTest.class,
        CategoriesAndParameterizedTest.class,
        MultiCategoryTest.class,
        JavadocTest.class,
        ParentRunnerFilteringTest.class,
        BlockJUnit4ClassRunnerOverrideTest.class,
        RuleFieldValidatorTest.class,
        RuleChainTest.class,
        BlockJUnit4ClassRunnerTest.class,
        MethodSorterTest.class,
        TestedOnSupplierTest.class,
        StacktracePrintingMatcherTest.class,
        StopwatchTest.class,
        RunNotifierTest.class,
        ConcurrentRunNotifierTest.class,
        SynchronizedRunListenerTest.class
})
public class AllTests {
    public static Test suite() {
        return new JUnit4TestAdapter(AllTests.class);
    }
}
>>>>>>> 34e66740
<|MERGE_RESOLUTION|>--- conflicted
+++ resolved
@@ -1,210 +1,14 @@
-<<<<<<< HEAD
 package org.junit.tests;
 
 import junit.framework.JUnit4TestAdapter;
 import junit.framework.Test;
-import org.junit.experimental.categories.CategoryFilterFactoryTest;
+import org.junit.experimental.categories.CategoryFilterFactoryTest;
 import org.junit.internal.MethodSorterTest;
 import org.junit.internal.matchers.StacktracePrintingMatcherTest;
-import org.junit.runner.FilterFactoriesTest;
-import org.junit.runner.FilterOptionIntegrationTest;
-import org.junit.runner.JUnitCommandLineParserTest;
-import org.junit.runner.JUnitCoreTest;
-import org.junit.runner.RunWith;
-import org.junit.runner.notification.ConcurrentRunNotifierTest;
-import org.junit.runner.notification.RunNotifierTest;
-import org.junit.runner.notification.SynchronizedRunListenerTest;
-import org.junit.runners.Suite;
-import org.junit.runners.Suite.SuiteClasses;
-import org.junit.tests.assertion.AssertionTest;
-import org.junit.tests.assertion.MultipleFailureExceptionTest;
-import org.junit.tests.deprecated.JUnit4ClassRunnerTest;
-import org.junit.tests.description.AnnotatedDescriptionTest;
-import org.junit.tests.description.SuiteDescriptionTest;
-import org.junit.tests.description.TestDescriptionTest;
-import org.junit.tests.experimental.AssumptionTest;
-import org.junit.tests.experimental.AssumptionViolatedExceptionTest;
-import org.junit.tests.experimental.ExperimentalTests;
-import org.junit.tests.experimental.MatcherTest;
-import org.junit.tests.experimental.categories.CategoriesAndParameterizedTest;
-import org.junit.tests.experimental.categories.CategoryTest;
-import org.junit.tests.experimental.categories.JavadocTest;
-import org.junit.tests.experimental.categories.MultiCategoryTest;
-import org.junit.tests.experimental.max.JUnit38SortingTest;
-import org.junit.tests.experimental.max.MaxStarterTest;
-import org.junit.tests.experimental.parallel.ParallelClassTest;
-import org.junit.tests.experimental.parallel.ParallelMethodTest;
-import org.junit.tests.experimental.rules.BlockJUnit4ClassRunnerOverrideTest;
-import org.junit.tests.experimental.rules.ClassRulesTest;
-import org.junit.tests.experimental.rules.ExpectedExceptionTest;
-import org.junit.tests.experimental.rules.ExternalResourceRuleTest;
-import org.junit.tests.experimental.rules.MethodRulesTest;
-import org.junit.tests.experimental.rules.NameRulesTest;
-import org.junit.tests.experimental.rules.RuleChainTest;
-import org.junit.tests.experimental.rules.RuleFieldValidatorTest;
-import org.junit.tests.experimental.rules.StopwatchTest;
-import org.junit.tests.experimental.rules.TempFolderRuleTest;
-import org.junit.tests.experimental.rules.TemporaryFolderUsageTest;
-import org.junit.tests.experimental.rules.TestRuleTest;
-import org.junit.tests.experimental.rules.TimeoutRuleTest;
-import org.junit.tests.experimental.rules.VerifierRuleTest;
-import org.junit.tests.experimental.theories.TestedOnSupplierTest;
-import org.junit.tests.experimental.theories.internal.AllMembersSupplierTest;
-import org.junit.tests.experimental.theories.internal.ParameterizedAssertionErrorTest;
-import org.junit.tests.experimental.theories.internal.SpecificDataPointsSupplierTest;
-import org.junit.tests.experimental.theories.runner.TheoriesPerformanceTest;
-import org.junit.tests.experimental.theories.runner.WithDataPointMethod;
-import org.junit.tests.experimental.theories.runner.WithNamedDataPoints;
-import org.junit.tests.junit3compatibility.AllTestsTest;
-import org.junit.tests.junit3compatibility.ClassRequestTest;
-import org.junit.tests.junit3compatibility.ForwardCompatibilityTest;
-import org.junit.tests.junit3compatibility.InitializationErrorForwardCompatibilityTest;
-import org.junit.tests.junit3compatibility.JUnit38ClassRunnerTest;
-import org.junit.tests.junit3compatibility.OldTestClassAdaptingListenerTest;
-import org.junit.tests.junit3compatibility.OldTests;
-import org.junit.tests.junit3compatibility.SuiteMethodTest;
-import org.junit.tests.listening.ListenerTest;
-import org.junit.tests.listening.RunnerTest;
-import org.junit.tests.listening.TestListenerTest;
-import org.junit.tests.listening.TextListenerTest;
-import org.junit.tests.listening.UserStopTest;
-import org.junit.tests.manipulation.FilterTest;
-import org.junit.tests.manipulation.FilterableTest;
-import org.junit.tests.manipulation.SingleMethodTest;
-import org.junit.tests.manipulation.SortableTest;
-import org.junit.tests.running.classes.BlockJUnit4ClassRunnerTest;
-import org.junit.tests.running.classes.EnclosedTest;
-import org.junit.tests.running.classes.IgnoreClassTest;
-import org.junit.tests.running.classes.ParameterizedTestTest;
-import org.junit.tests.running.classes.ParentRunnerFilteringTest;
-import org.junit.tests.running.classes.ParentRunnerTest;
-import org.junit.tests.running.classes.RunWithTest;
-import org.junit.tests.running.classes.SuiteTest;
-import org.junit.tests.running.classes.TestClassTest;
-import org.junit.tests.running.classes.UseSuiteAsASuperclassTest;
-import org.junit.tests.running.core.CommandLineTest;
-import org.junit.tests.running.core.JUnitCoreReturnsCorrectExitCodeTest;
-import org.junit.tests.running.core.SystemExitTest;
-import org.junit.tests.running.methods.AnnotationTest;
-import org.junit.tests.running.methods.ExpectedTest;
-import org.junit.tests.running.methods.InheritedTestTest;
-import org.junit.tests.running.methods.ParameterizedTestMethodTest;
-import org.junit.tests.running.methods.TestMethodTest;
-import org.junit.tests.running.methods.TimeoutTest;
-import org.junit.tests.validation.BadlyFormedClassesTest;
-import org.junit.tests.validation.FailedConstructionTest;
-import org.junit.tests.validation.InaccessibleBaseClassTest;
-import org.junit.tests.validation.ValidationTest;
-
-// These test files need to be cleaned. See
-// https://sourceforge.net/pm/task.php?func=detailtask&project_task_id=136507&group_id=15278&group_project_id=51407
-
-@SuppressWarnings("deprecation")
-@RunWith(Suite.class)
-@SuiteClasses({
-        AssumptionTest.class,
-        ClassRequestTest.class,
-        ListenerTest.class,
-        FailedConstructionTest.class,
-        TestDescriptionTest.class,
-        SuiteDescriptionTest.class,
-        AllTestsTest.class,
-        AnnotationTest.class,
-        AssertionTest.class,
-        CommandLineTest.class,
-        ExpectedTest.class,
-        MultipleFailureExceptionTest.class,
-        ForwardCompatibilityTest.class,
-        OldTests.class,
-        ParameterizedTestTest.class,
-        RunWithTest.class,
-        RunnerTest.class,
-        SuiteTest.class,
-        TestListenerTest.class,
-        TestMethodTest.class,
-        TextListenerTest.class,
-        TimeoutTest.class,
-        EnclosedTest.class,
-        ParameterizedTestMethodTest.class,
-        InitializationErrorForwardCompatibilityTest.class,
-        SingleMethodTest.class,
-        ValidationTest.class,
-        UserStopTest.class,
-        SortableTest.class,
-        JUnit38ClassRunnerTest.class,
-        SystemExitTest.class,
-        JUnitCoreReturnsCorrectExitCodeTest.class,
-        InaccessibleBaseClassTest.class,
-        SuiteMethodTest.class,
-        BadlyFormedClassesTest.class,
-        IgnoreClassTest.class,
-        OldTestClassAdaptingListenerTest.class,
-        AnnotatedDescriptionTest.class,
-        AssumptionViolatedExceptionTest.class,
-        ExperimentalTests.class,
-        InheritedTestTest.class,
-        TestClassTest.class,
-        AllMembersSupplierTest.class,
-        SpecificDataPointsSupplierTest.class,
-        ParameterizedAssertionErrorTest.class,
-        WithDataPointMethod.class,
-        WithNamedDataPoints.class,
-        MatcherTest.class,
-        ObjectContractTest.class,
-        TheoriesPerformanceTest.class,
-        JUnit4ClassRunnerTest.class,
-        UseSuiteAsASuperclassTest.class,
-        FilterableTest.class,
-        FilterTest.class,
-        MaxStarterTest.class,
-        JUnit38SortingTest.class,
-        MethodRulesTest.class,
-        TestRuleTest.class,
-        TimeoutRuleTest.class,
-        ParallelClassTest.class,
-        ParallelMethodTest.class,
-        ParentRunnerTest.class,
-        NameRulesTest.class,
-        ClassRulesTest.class,
-        ExpectedExceptionTest.class,
-        TempFolderRuleTest.class,
-        TemporaryFolderUsageTest.class,
-        ExternalResourceRuleTest.class,
-        VerifierRuleTest.class,
-        CategoryTest.class,
-        CategoriesAndParameterizedTest.class,
-        MultiCategoryTest.class,
-        JavadocTest.class,
-        ParentRunnerFilteringTest.class,
-        BlockJUnit4ClassRunnerOverrideTest.class,
-        RuleFieldValidatorTest.class,
-        RuleChainTest.class,
-        BlockJUnit4ClassRunnerTest.class,
-        MethodSorterTest.class,
-        TestedOnSupplierTest.class,
-        StacktracePrintingMatcherTest.class,
-        StopwatchTest.class,
-        FilterOptionIntegrationTest.class,
-        JUnitCommandLineParserTest.class,
-        FilterFactoriesTest.class,
-        CategoryFilterFactoryTest.class,
-        RunNotifierTest.class,
-        ConcurrentRunNotifierTest.class,
-        SynchronizedRunListenerTest.class,
-        JUnitCoreTest.class
-})
-public class AllTests {
-    public static Test suite() {
-        return new JUnit4TestAdapter(AllTests.class);
-    }
-}
-=======
-package org.junit.tests;
-
-import junit.framework.JUnit4TestAdapter;
-import junit.framework.Test;
-import org.junit.internal.MethodSorterTest;
-import org.junit.internal.matchers.StacktracePrintingMatcherTest;
+import org.junit.runner.FilterFactoriesTest;
+import org.junit.runner.FilterOptionIntegrationTest;
+import org.junit.runner.JUnitCommandLineParserTest;
+import org.junit.runner.JUnitCoreTest;
 import org.junit.runner.RunWith;
 import org.junit.runner.notification.ConcurrentRunNotifierTest;
 import org.junit.runner.notification.RunNotifierTest;
@@ -381,13 +185,17 @@
         TestedOnSupplierTest.class,
         StacktracePrintingMatcherTest.class,
         StopwatchTest.class,
+        FilterOptionIntegrationTest.class,
+        JUnitCommandLineParserTest.class,
+        FilterFactoriesTest.class,
+        CategoryFilterFactoryTest.class,
+        JUnitCoreTest.class,
         RunNotifierTest.class,
         ConcurrentRunNotifierTest.class,
-        SynchronizedRunListenerTest.class
+        SynchronizedRunListenerTest.class
 })
 public class AllTests {
     public static Test suite() {
         return new JUnit4TestAdapter(AllTests.class);
     }
-}
->>>>>>> 34e66740
+}