--- conflicted
+++ resolved
@@ -11,7 +11,6 @@
 import org.junit.runner.Runner;
 
 public class EnclosedTest {
-<<<<<<< HEAD
 	@RunWith(Enclosed.class)
 	public static class Enclosing {
 		public static class A {
@@ -42,50 +41,4 @@
 		assertEquals(Enclosing.class.getName(), Request.aClass(Enclosing.class)
 				.getRunner().getDescription().getDisplayName());
 	}
-=======
-    @RunWith(Enclosed.class)
-    public static class Enclosing {
-        public static class A {
-            @Test
-            public void a() {
-            }
-
-            @Test
-            public void b() {
-            }
-        }
-
-        public static class B {
-            @Test
-            public void a() {
-            }
-
-            @Test
-            public void b() {
-            }
-
-            @Test
-            public void c() {
-            }
-        }
-    }
-
-    @Test
-    public void enclosedRunnerPlansEnclosedClasses() throws Exception {
-        Runner runner = Request.aClass(Enclosing.class).getRunner();
-        assertEquals(5, runner.testCount());
-    }
-
-    @Test
-    public void enclosedRunnerRunsEnclosedClasses() throws Exception {
-        Result result = JUnitCore.runClasses(Enclosing.class);
-        assertEquals(5, result.getRunCount());
-    }
-
-    @Test
-    public void enclosedRunnerIsNamedForEnclosingClass() throws Exception {
-        assertEquals(Enclosing.class.getName(), Request.aClass(Enclosing.class)
-                .getRunner().getDescription().getDisplayName());
-    }
->>>>>>> 94aa692b
 }