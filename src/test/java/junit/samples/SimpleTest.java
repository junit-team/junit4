--- conflicted
+++ resolved
@@ -48,18 +48,11 @@
 		assertTrue(result == 6);
 	}
 
-<<<<<<< HEAD
-	public int result; // avoid warning for not using result
-	public void testDivideByZero() {
-		int zero= 0;
-		result= 8/zero;
-=======
 	public int unused;
 	public void testDivideByZero() {
 		int zero= 0;
 		int result= 8/zero;
 		unused= result; // avoid warning for not using result
->>>>>>> c4279e43
 	}
 	public void testEquals() {
 		assertEquals(12, 12);
