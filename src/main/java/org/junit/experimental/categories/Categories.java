package org.junit.experimental.categories;

import java.lang.annotation.Retention;
import java.lang.annotation.RetentionPolicy;
import java.util.Set;
import java.util.Collections;
import java.util.HashSet;
import org.junit.runner.Description;
import org.junit.runner.manipulation.Filter;
import org.junit.runner.manipulation.NoTestsRemainException;
import org.junit.runners.Suite;
import org.junit.runners.model.InitializationError;
import org.junit.runners.model.RunnerBuilder;

/**
 * From a given set of test classes, runs only the classes and methods that are
 * annotated with either the category given with the @IncludeCategory
 * annotation, or a subtype of that category.
 * <p>
 * Note that, for now, annotating suites with {@code @Category} has no effect.
 * Categories must be annotated on the direct method or class.
 * <p>
 * Example:
 * <pre>
 * public interface FastTests {
 * }
 *
 * public interface SlowTests {
 * }
 *
 * public interface SmokeTests
 * }
 *
 * public static class A {
 *     &#064;Test
 *     public void a() {
 *         fail();
 *     }
 *
 *     &#064;Category(SlowTests.class)
 *     &#064;Test
 *     public void b() {
 *     }
 *
 *     &#064;Category({FastTests.class, SmokeTests.class})
 *     &#064;Test
 *     public void c() {
 *     }
 * }
 *
 * &#064;Category({SlowTests.class, FastTests.class})
 * public static class B {
 *     &#064;Test
 *     public void d() {
 *     }
 * }
 *
 * &#064;RunWith(Categories.class)
 * &#064;IncludeCategory(SlowTests.class)
 * &#064;SuiteClasses({A.class, B.class})
 * // Note that Categories is a kind of Suite
 * public static class SlowTestSuite {
 *     // Will run A.b and B.d, but not A.a and A.c
<<<<<<< HEAD
 * }
 * </pre>
 *
 * Example to run multiple categories:
 * <pre>
 * &#064;RunWith(Categories.class)
 * &#064;IncludeCategory({FastTests.class, SmokeTests.class})
 * &#064;SuiteClasses({A.class, B.class})
 * public static class FastOrSmokeTestSuite {
 *     // Will run A.c and B.d, but not A.b because it is not any of FastTests or SmokeTests
 * }
 * </pre>
 *
=======
 * }
 * </pre>
 *
 * Example to run multiple categories:
 * <pre>
 * &#064;RunWith(Categories.class)
 * &#064;IncludeCategory({FastTests.class, SmokeTests.class})
 * &#064;SuiteClasses({A.class, B.class})
 * public static class FastOrSmokeTestSuite {
 *     // Will run A.c and B.d, but not A.b because it is not any of FastTests or SmokeTests
 * }
 * </pre>
 *
>>>>>>> 067ed0a9
 * @version 4.12
 * @see <a href="https://github.com/KentBeck/junit/wiki/Categories">Categories at JUnit wiki</a>
 */
public class Categories extends Suite {
    // the way filters are implemented makes this unnecessarily complicated,
    // buggy, and difficult to specify.  A new way of handling filters could
    // someday enable a better new implementation.
    // https://github.com/KentBeck/junit/issues/issue/172

    @Retention(RetentionPolicy.RUNTIME)
    public @interface IncludeCategory {
        /**
         * Determines the tests to run that are annotated with categories specified in
         * the value of this annotation or their subtypes unless excluded with {@link ExcludeCategory}.
         */
        public Class<?>[] value() default {};

        /**
         * If <tt>true</tt>, runs tests annotated with <em>any</em> of the categories in
         * {@link IncludeCategory#value()}. Otherwise, runs tests only if annotated with <em>all</em> of the categories.
         */
        public boolean matchAny() default true;
    }

    @Retention(RetentionPolicy.RUNTIME)
    public @interface ExcludeCategory {
        /**
         * Determines the tests which do not run if they are annotated with categories specified in the
         * value of this annotation or their subtypes regardless of being included in {@link IncludeCategory#value()}.
         */
        public Class<?>[] value() default {};

        /**
         * If <tt>true</tt>, the tests annotated with <em>any</em> of the categories in {@link ExcludeCategory#value()}
         * do not run. Otherwise, the tests do not run if and only if annotated with <em>all</em> categories.
         */
        public boolean matchAny() default true;
    }

    public static class CategoryFilter extends Filter {
        private final Set<Class<?>> fIncluded;
        private final Set<Class<?>> fExcluded;
        private final boolean fIncludedAny;
        private final boolean fExcludedAny;

        public static CategoryFilter include(boolean matchAny, Class<?>... categories) {
            if (hasNull(categories)) {
                throw new NullPointerException("has null category");
            }
            return categoryFilter(matchAny, createSet(categories), true, null);
        }

        public static CategoryFilter include(Class<?> category) {
            return include(true, category);
        }
<<<<<<< HEAD

        public static CategoryFilter include(Class<?>... categories) {
            return include(true, categories);
        }

        public static CategoryFilter exclude(boolean matchAny, Class<?>... categories) {
            if (hasNull(categories)) {
                throw new NullPointerException("has null category");
            }
            return categoryFilter(true, null, matchAny, createSet(categories));
        }

        public static CategoryFilter exclude(Class<?> category) {
            return exclude(true, category);
        }

        public static CategoryFilter exclude(Class<?>... categories) {
            return exclude(true, categories);
        }

=======

        public static CategoryFilter include(Class<?>... categories) {
            return include(true, categories);
        }

        public static CategoryFilter exclude(boolean matchAny, Class<?>... categories) {
            if (hasNull(categories)) {
                throw new NullPointerException("has null category");
            }
            return categoryFilter(true, null, matchAny, createSet(categories));
        }

        public static CategoryFilter exclude(Class<?> category) {
            return exclude(true, category);
        }

        public static CategoryFilter exclude(Class<?>... categories) {
            return exclude(true, categories);
        }

>>>>>>> 067ed0a9
        public static CategoryFilter categoryFilter(boolean matchAnyInclusions, Set<Class<?>> inclusions,
                                                    boolean matchAnyExclusions, Set<Class<?>> exclusions) {
            return new CategoryFilter(matchAnyInclusions, inclusions, matchAnyExclusions, exclusions);
        }

        private CategoryFilter(boolean matchAnyIncludes, Set<Class<?>> includes,
                               boolean matchAnyExcludes, Set<Class<?>> excludes) {
            fIncludedAny= matchAnyIncludes;
            fExcludedAny= matchAnyExcludes;
            fIncluded= copyAndRefine(includes);
            fExcluded= copyAndRefine(excludes);
        }

        /**
         * @see #toString()
         */
        @Override
        public String describe() {
            return toString();
        }

        /**
         * Returns string in the form <tt>&quot;[included categories] - [excluded categories]&quot;</tt>, where both
         * sets have comma separated names of categories.
         *
         * @return string representation for the relative complement of excluded categories set
         * in the set of included categories. Examples:
         * <ul>
         *  <li> <tt>&quot;categories [all]&quot;</tt> for all included categories and no excluded ones;
         *  <li> <tt>&quot;categories [all] - [A, B]&quot;</tt> for all included categories and given excluded ones;
         *  <li> <tt>&quot;categories [A, B] - [C, D]&quot;</tt> for given included categories and given excluded ones.
         * </ul>
         * @see Class#toString() name of category
         */
        @Override public String toString() {
            StringBuilder description= new StringBuilder("categories ")
                .append(fIncluded.isEmpty() ? "[all]" : fIncluded);
            if (!fExcluded.isEmpty()) {
                description.append(" - ").append(fExcluded);
            }
            return description.toString();
        }

        @Override
        public boolean shouldRun(Description description) {
            if (hasCorrectCategoryAnnotation(description)) {
                return true;
            }

            for (Description each : description.getChildren()) {
                if (shouldRun(each)) {
                    return true;
                }
            }

            return false;
        }

        private boolean hasCorrectCategoryAnnotation(Description description) {
            final Set<Class<?>> childCategories= categories(description);

            // If a child has no categories, immediately return.
            if (childCategories.isEmpty()) {
                return fIncluded.isEmpty();
            }

            if (!fExcluded.isEmpty()) {
                if (fExcludedAny) {
                    if (matchesAnyParentCategories(childCategories, fExcluded)) {
                        return false;
                    }
                } else {
                    if (matchesAllParentCategories(childCategories, fExcluded)) {
                        return false;
                    }
<<<<<<< HEAD
                }
            }

            // Couldn't be excluded, and with no suite's included categories treated as should run.
            if (fIncluded.isEmpty()) {
                return true;
            }

            if (!fIncluded.isEmpty()) {
                if (fIncludedAny) {
                    return matchesAnyParentCategories(childCategories, fIncluded);
                } else {
                    return matchesAllParentCategories(childCategories, fIncluded);
                }
            }

            return false;
=======
                }
            }
            
            if (fIncluded.isEmpty()) {
                // Couldn't be excluded, and with no suite's included categories treated as should run.
                return true;
            } else {
                if (fIncludedAny) {
                    return matchesAnyParentCategories(childCategories, fIncluded);
                } else {
                    return matchesAllParentCategories(childCategories, fIncluded);
                }
            }
>>>>>>> 067ed0a9
        }

        /**
         * @return <tt>true</tt> if at least one (any) parent category match a child, otherwise <tt>false</tt>.
         * If empty <tt>parentCategories</tt>, returns <tt>false</tt>.
         */
        private boolean matchesAnyParentCategories(Set<Class<?>> childCategories, Set<Class<?>> parentCategories) {
            for (Class<?> parentCategory : parentCategories) {
                if (hasAssignableTo(childCategories, parentCategory)) {
                    return true;
                }
            }
            return false;
        }

        /**
         * @return <tt>false</tt> if at least one parent category does not match children, otherwise <tt>true</tt>.
         * If empty <tt>parentCategories</tt>, returns <tt>true</tt>.
         */
        private boolean matchesAllParentCategories(Set<Class<?>> childCategories, Set<Class<?>> parentCategories) {
            for (Class<?> parentCategory : parentCategories) {
                if (!hasAssignableTo(childCategories, parentCategory)) {
                    return false;
                }
            }
            return true;
        }

        private static Set<Class<?>> categories(Description description) {
            Set<Class<?>> categories= new HashSet<Class<?>>();
            Collections.addAll(categories, directCategories(description));
            Collections.addAll(categories, directCategories(parentDescription(description)));
            return categories;
        }

        private static Description parentDescription(Description description) {
            Class<?> testClass= description.getTestClass();
            return testClass == null ? null : Description.createSuiteDescription(testClass);
        }

        private static Class<?>[] directCategories(Description description) {
            if (description == null) {
                return new Class<?>[0];
            }

            Category annotation= description.getAnnotation(Category.class);
            return annotation == null ? new Class<?>[0] : annotation.value();
        }

        private static Set<Class<?>> copyAndRefine(Set<Class<?>> classes) {
            HashSet<Class<?>> c= new HashSet<Class<?>>();
            if (classes != null) {
                c.addAll(classes);
<<<<<<< HEAD
            }
            c.remove(null);
            return c;
        }

        private static boolean hasNull(Class<?>... classes) {
            if (classes == null) return false;
            for (Class<?> clazz : classes) {
                if (clazz == null) {
                    return true;
                }
            }
=======
            }
            c.remove(null);
            return c;
        }

        private static boolean hasNull(Class<?>... classes) {
            if (classes == null) return false;
            for (Class<?> clazz : classes) {
                if (clazz == null) {
                    return true;
                }
            }
>>>>>>> 067ed0a9
            return false;
        }
    }

    public Categories(Class<?> klass, RunnerBuilder builder) throws InitializationError {
        super(klass, builder);
        try {
            Set<Class<?>> included= getIncludedCategory(klass);
            Set<Class<?>> excluded= getExcludedCategory(klass);
            boolean isAnyIncluded= isAnyIncluded(klass);
            boolean isAnyExcluded= isAnyExcluded(klass);

            filter(CategoryFilter.categoryFilter(isAnyIncluded, included, isAnyExcluded, excluded));
        } catch (NoTestsRemainException e) {
            throw new InitializationError(e);
        } catch (ClassNotFoundException e) {
            throw new InitializationError(e);
        }
        assertNoCategorizedDescendentsOfUncategorizeableParents(getDescription());
    }

    private static Set<Class<?>> getIncludedCategory(Class<?> klass) throws ClassNotFoundException {
        IncludeCategory annotation= klass.getAnnotation(IncludeCategory.class);
        return createSet(annotation == null ? null : annotation.value());
<<<<<<< HEAD
    }

    private static boolean isAnyIncluded(Class<?> klass) {
        IncludeCategory annotation= klass.getAnnotation(IncludeCategory.class);
        return annotation == null || annotation.matchAny();
    }

    private static Set<Class<?>> getExcludedCategory(Class<?> klass) throws ClassNotFoundException {
        ExcludeCategory annotation= klass.getAnnotation(ExcludeCategory.class);
        return createSet(annotation == null ? null : annotation.value());
    }

    private static boolean isAnyExcluded(Class<?> klass) {
        ExcludeCategory annotation= klass.getAnnotation(ExcludeCategory.class);
        return annotation == null || annotation.matchAny();
    }

=======
    }

    private static boolean isAnyIncluded(Class<?> klass) {
        IncludeCategory annotation= klass.getAnnotation(IncludeCategory.class);
        return annotation == null || annotation.matchAny();
    }

    private static Set<Class<?>> getExcludedCategory(Class<?> klass) throws ClassNotFoundException {
        ExcludeCategory annotation= klass.getAnnotation(ExcludeCategory.class);
        return createSet(annotation == null ? null : annotation.value());
    }

    private static boolean isAnyExcluded(Class<?> klass) {
        ExcludeCategory annotation= klass.getAnnotation(ExcludeCategory.class);
        return annotation == null || annotation.matchAny();
    }

>>>>>>> 067ed0a9
    private static void assertNoCategorizedDescendentsOfUncategorizeableParents(Description description) throws InitializationError {
        if (!canHaveCategorizedChildren(description)) {
            assertNoDescendantsHaveCategoryAnnotations(description);
        }
        for (Description each : description.getChildren()) {
            assertNoCategorizedDescendentsOfUncategorizeableParents(each);
        }
    }

    private static void assertNoDescendantsHaveCategoryAnnotations(Description description) throws InitializationError {
        for (Description each : description.getChildren()) {
            if (each.getAnnotation(Category.class) != null) {
                throw new InitializationError("Category annotations on Parameterized classes are not supported on individual methods.");
            }
            assertNoDescendantsHaveCategoryAnnotations(each);
        }
    }

    // If children have names like [0], our current magical category code can't determine their parentage.
    private static boolean canHaveCategorizedChildren(Description description) {
        for (Description each : description.getChildren()) {
            if (each.getTestClass() == null) {
                return false;
            }
        }
        return true;
    }

    private static boolean hasAssignableTo(Set<Class<?>> assigns, Class<?> to) {
        for (final Class<?> from : assigns) {
            if (to.isAssignableFrom(from)) {
                return true;
            }
        }
        return false;
    }

    private static Set<Class<?>> createSet(Class<?>... t) {
        final Set<Class<?>> set= new HashSet<Class<?>>();
        if (t != null) {
            Collections.addAll(set, t);
        }
        return set;
    }
}<|MERGE_RESOLUTION|>--- conflicted
+++ resolved
@@ -61,7 +61,6 @@
  * // Note that Categories is a kind of Suite
  * public static class SlowTestSuite {
  *     // Will run A.b and B.d, but not A.a and A.c
-<<<<<<< HEAD
  * }
  * </pre>
  *
@@ -75,21 +74,6 @@
  * }
  * </pre>
  *
-=======
- * }
- * </pre>
- *
- * Example to run multiple categories:
- * <pre>
- * &#064;RunWith(Categories.class)
- * &#064;IncludeCategory({FastTests.class, SmokeTests.class})
- * &#064;SuiteClasses({A.class, B.class})
- * public static class FastOrSmokeTestSuite {
- *     // Will run A.c and B.d, but not A.b because it is not any of FastTests or SmokeTests
- * }
- * </pre>
- *
->>>>>>> 067ed0a9
  * @version 4.12
  * @see <a href="https://github.com/KentBeck/junit/wiki/Categories">Categories at JUnit wiki</a>
  */
@@ -145,7 +129,6 @@
         public static CategoryFilter include(Class<?> category) {
             return include(true, category);
         }
-<<<<<<< HEAD
 
         public static CategoryFilter include(Class<?>... categories) {
             return include(true, categories);
@@ -166,28 +149,6 @@
             return exclude(true, categories);
         }
 
-=======
-
-        public static CategoryFilter include(Class<?>... categories) {
-            return include(true, categories);
-        }
-
-        public static CategoryFilter exclude(boolean matchAny, Class<?>... categories) {
-            if (hasNull(categories)) {
-                throw new NullPointerException("has null category");
-            }
-            return categoryFilter(true, null, matchAny, createSet(categories));
-        }
-
-        public static CategoryFilter exclude(Class<?> category) {
-            return exclude(true, category);
-        }
-
-        public static CategoryFilter exclude(Class<?>... categories) {
-            return exclude(true, categories);
-        }
-
->>>>>>> 067ed0a9
         public static CategoryFilter categoryFilter(boolean matchAnyInclusions, Set<Class<?>> inclusions,
                                                     boolean matchAnyExclusions, Set<Class<?>> exclusions) {
             return new CategoryFilter(matchAnyInclusions, inclusions, matchAnyExclusions, exclusions);
@@ -263,25 +224,6 @@
                     if (matchesAllParentCategories(childCategories, fExcluded)) {
                         return false;
                     }
-<<<<<<< HEAD
-                }
-            }
-
-            // Couldn't be excluded, and with no suite's included categories treated as should run.
-            if (fIncluded.isEmpty()) {
-                return true;
-            }
-
-            if (!fIncluded.isEmpty()) {
-                if (fIncludedAny) {
-                    return matchesAnyParentCategories(childCategories, fIncluded);
-                } else {
-                    return matchesAllParentCategories(childCategories, fIncluded);
-                }
-            }
-
-            return false;
-=======
                 }
             }
             
@@ -295,7 +237,6 @@
                     return matchesAllParentCategories(childCategories, fIncluded);
                 }
             }
->>>>>>> 067ed0a9
         }
 
         /**
@@ -349,7 +290,6 @@
             HashSet<Class<?>> c= new HashSet<Class<?>>();
             if (classes != null) {
                 c.addAll(classes);
-<<<<<<< HEAD
             }
             c.remove(null);
             return c;
@@ -362,20 +302,6 @@
                     return true;
                 }
             }
-=======
-            }
-            c.remove(null);
-            return c;
-        }
-
-        private static boolean hasNull(Class<?>... classes) {
-            if (classes == null) return false;
-            for (Class<?> clazz : classes) {
-                if (clazz == null) {
-                    return true;
-                }
-            }
->>>>>>> 067ed0a9
             return false;
         }
     }
@@ -400,7 +326,6 @@
     private static Set<Class<?>> getIncludedCategory(Class<?> klass) throws ClassNotFoundException {
         IncludeCategory annotation= klass.getAnnotation(IncludeCategory.class);
         return createSet(annotation == null ? null : annotation.value());
-<<<<<<< HEAD
     }
 
     private static boolean isAnyIncluded(Class<?> klass) {
@@ -418,25 +343,6 @@
         return annotation == null || annotation.matchAny();
     }
 
-=======
-    }
-
-    private static boolean isAnyIncluded(Class<?> klass) {
-        IncludeCategory annotation= klass.getAnnotation(IncludeCategory.class);
-        return annotation == null || annotation.matchAny();
-    }
-
-    private static Set<Class<?>> getExcludedCategory(Class<?> klass) throws ClassNotFoundException {
-        ExcludeCategory annotation= klass.getAnnotation(ExcludeCategory.class);
-        return createSet(annotation == null ? null : annotation.value());
-    }
-
-    private static boolean isAnyExcluded(Class<?> klass) {
-        ExcludeCategory annotation= klass.getAnnotation(ExcludeCategory.class);
-        return annotation == null || annotation.matchAny();
-    }
-
->>>>>>> 067ed0a9
     private static void assertNoCategorizedDescendentsOfUncategorizeableParents(Description description) throws InitializationError {
         if (!canHaveCategorizedChildren(description)) {
             assertNoDescendantsHaveCategoryAnnotations(description);
