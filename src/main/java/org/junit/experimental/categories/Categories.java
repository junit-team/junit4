--- conflicted
+++ resolved
@@ -337,38 +337,6 @@
         return annotation == null || annotation.matchAny();
     }
 
-<<<<<<< HEAD
-    private static void assertNoCategorizedDescendentsOfUncategorizeableParents(Description description) throws InitializationError {
-        if (canHaveCategorizedChildren(description)) {
-            for (Description each : description.getChildren()) {
-                assertNoCategorizedDescendentsOfUncategorizeableParents(each);
-            }
-        } else {
-            assertNoDescendantsHaveCategoryAnnotations(description);
-        }
-    }
-
-    private static void assertNoDescendantsHaveCategoryAnnotations(Description description) throws InitializationError {
-        for (Description each : description.getChildren()) {
-            if (each.getAnnotation(Category.class) != null) {
-                throw new InitializationError("Category annotations on Parameterized classes are not supported on individual methods.");
-            }
-            assertNoDescendantsHaveCategoryAnnotations(each);
-        }
-    }
-
-    // If children have names like [0], our current magical category code can't determine their parentage.
-    private static boolean canHaveCategorizedChildren(Description description) {
-        for (Description each : description.getChildren()) {
-            if (each.getTestClass() == null) {
-                return false;
-            }
-        }
-        return true;
-    }
-
-=======
->>>>>>> 6ed16477
     private static boolean hasAssignableTo(Set<Class<?>> assigns, Class<?> to) {
         for (final Class<?> from : assigns) {
             if (to.isAssignableFrom(from)) {
