--- conflicted
+++ resolved
@@ -7,11 +7,9 @@
 import java.lang.annotation.Retention;
 import java.lang.annotation.RetentionPolicy;
 import java.lang.annotation.Target;
-<<<<<<< HEAD
 import java.lang.reflect.Field;
 import java.lang.reflect.Modifier;
-=======
->>>>>>> 4f92c3c0
+
 import java.util.ArrayList;
 import java.util.Collections;
 import java.util.List;
@@ -140,7 +138,6 @@
 
 		@Override
 		public Object createTest() throws Exception {
-<<<<<<< HEAD
 
 			Object testClassInstance = null;
 
@@ -156,29 +153,15 @@
 	        			field.setAccessible(true);
 					Parameter annot = field.getAnnotation(Parameter.class);
 					int index = annot.value();
-				        field.set(testClassInstance,  fParameterList.get(fParameterSetNumber)[index-1]);
+				        field.set(testClassInstance,  fParameters[index-1]);
 				        field.setAccessible(accessible);
 				}
 			}else{
 
-				testClassInstance = getTestClass().getOnlyConstructor().newInstance(computeParams());
+				testClassInstance = getTestClass().getOnlyConstructor().newInstance(fParameters);
 			}
 
 			return testClassInstance;
-		}
-
-		private Object[] computeParams() throws Exception {
-			try {
-				return fParameterList.get(fParameterSetNumber);
-			} catch (ClassCastException e) {
-				throw new Exception(String.format(
-						"%s.%s() must return a Collection of arrays.",
-						getTestClass().getName(), getParametersMethod(
-								getTestClass()).getName()));
-			}
-=======
-			return getTestClass().getOnlyConstructor().newInstance(fParameters);
->>>>>>> 4f92c3c0
 		}
 
 		@Override
