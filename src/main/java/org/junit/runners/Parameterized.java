package org.junit.runners;

import java.lang.annotation.Annotation;
import java.lang.annotation.ElementType;
import java.lang.annotation.Retention;
import java.lang.annotation.RetentionPolicy;
import java.lang.annotation.Target;
import java.lang.reflect.Field;
import java.lang.reflect.InvocationTargetException;
import java.text.MessageFormat;
import java.util.ArrayList;
import java.util.Arrays;
import java.util.Collections;
import java.util.List;

import org.junit.runner.Runner;
import org.junit.runner.notification.RunNotifier;
import org.junit.runners.model.FrameworkField;
import org.junit.runners.model.FrameworkMethod;
import org.junit.runners.model.InitializationError;
import org.junit.runners.model.Statement;

/**
 * The custom runner <code>Parameterized</code> implements parameterized tests.
 * When running a parameterized test class, instances are created for the
 * cross-product of the test methods and the test data elements.
 * <p>
 * For example, to test a Fibonacci function, write:
 * <pre>
 * &#064;RunWith(Parameterized.class)
 * public class FibonacciTest {
 *     &#064;Parameters(name= &quot;{index}: fib[{0}]={1}&quot;)
 *     public static Iterable&lt;Object[]&gt; data() {
 *         return Arrays.asList(new Object[][] { { 0, 0 }, { 1, 1 }, { 2, 1 },
 *                 { 3, 2 }, { 4, 3 }, { 5, 5 }, { 6, 8 } });
 *     }
 *
 *     private int fInput;
 *
 *     private int fExpected;
 *
 *     public FibonacciTest(int input, int expected) {
 *         fInput= input;
 *         fExpected= expected;
 *     }
 *
 *     &#064;Test
 *     public void test() {
 *         assertEquals(fExpected, Fibonacci.compute(fInput));
 *     }
 * }
 * </pre>
 * <p>
 * Each instance of <code>FibonacciTest</code> will be constructed using the
 * two-argument constructor and the data values in the
 * <code>&#064;Parameters</code> method.
 * <p>
 * In order that you can easily identify the individual tests, you may provide a
 * name for the <code>&#064;Parameters</code> annotation. This name is allowed
 * to contain placeholders, which are replaced at runtime. The placeholders are
 * <dl>
 * <dt>{index}</dt>
 * <dd>the current parameter index</dd>
 * <dt>{0}</dt>
 * <dd>the first parameter value</dd>
 * <dt>{1}</dt>
 * <dd>the second parameter value</dd>
 * <dt>...</dt>
 * <dd></dd>
 * </dl>
 * <p>
 * In the example given above, the <code>Parameterized</code> runner creates
 * names like <code>[1: fib(3)=2]</code>. If you don't use the name parameter,
 * then the current parameter index is used as name.
 * <p>
 * You can also write:
 * <pre>
 * &#064;RunWith(Parameterized.class)
 * public class FibonacciTest {
 *  &#064;Parameters
 *  public static Iterable&lt;Object[]&gt; data() {
 *      return Arrays.asList(new Object[][] { { 0, 0 }, { 1, 1 }, { 2, 1 },
 *                 { 3, 2 }, { 4, 3 }, { 5, 5 }, { 6, 8 } });
 *  }
 *
 *  &#064;Parameter(0)
 *  public int fInput;
 *
 *  &#064;Parameter(1)
 *  public int fExpected;
 *
 *  &#064;Test
 *  public void test() {
 *      assertEquals(fExpected, Fibonacci.compute(fInput));
 *  }
 * }
 * </pre>
 * <p>
 * Each instance of <code>FibonacciTest</code> will be constructed with the default constructor
 * and fields annotated by <code>&#064;Parameter</code>  will be initialized
 * with the data values in the <code>&#064;Parameters</code> method.
 *
 * <p>
 * The parameters can be provided as an array, too:
 * 
 * <pre>
 * &#064;Parameters
 * public static Object[][] data() {
 * 	return new Object[][] { { 0, 0 }, { 1, 1 }, { 2, 1 }, { 3, 2 }, { 4, 3 },
 * 			{ 5, 5 }, { 6, 8 } };
 * }
 * </pre>
 * 
 * <h3>Tests with single parameter</h3>
 * <p>
 * If your test needs a single parameter only, you don't have to wrap it with an
 * array. Instead you can provide an <code>Iterable</code> or an array of
 * objects.
 * <pre>
 * &#064;Parameters
 * public static Iterable&lt;? extends Object&gt; data() {
 * 	return Arrays.asList(&quot;first test&quot;, &quot;second test&quot;);
 * }
 * </pre>
 * <p>
 * or
 * <pre>
 * &#064;Parameters
 * public static Object[] data() {
 * 	return new Object[] { &quot;first test&quot;, &quot;second test&quot; };
 * }
 * </pre>
 *
 * @since 4.0
 */
public class Parameterized extends Suite {
    /**
     * Annotation for a method which provides parameters to be injected into the
     * test class constructor by <code>Parameterized</code>
     */
    @Retention(RetentionPolicy.RUNTIME)
    @Target(ElementType.METHOD)
    public static @interface Parameters {
        /**
         * Optional pattern to derive the test's name from the parameters. Use
         * numbers in braces to refer to the parameters or the additional data
         * as follows:
         * <pre>
         * {index} - the current parameter index
         * {0} - the first parameter value
         * {1} - the second parameter value
         * etc...
         * </pre>
         * <p>
         * Default value is "{index}" for compatibility with previous JUnit
         * versions.
         *
         * @return {@link MessageFormat} pattern string, except the index
         *         placeholder.
         * @see MessageFormat
         */
        String name() default "{index}";
    }

    /**
     * Annotation for fields of the test class which will be initialized by the
     * method annotated by <code>Parameters</code><br/>
     * By using directly this annotation, the test class constructor isn't needed.<br/>
     * Index range must start at 0.
     * Default value is 0.
     */
    @Retention(RetentionPolicy.RUNTIME)
    @Target(ElementType.FIELD)
    public static @interface Parameter {
        /**
         * Method that returns the index of the parameter in the array
         * returned by the method annotated by <code>Parameters</code>.<br/>
         * Index range must start at 0.
         * Default value is 0.
         *
         * @return the index of the parameter.
         */
        int value() default 0;
    }

    /**
     * Annotation for a class using parameterization to specify which
     * Runner to use for each cycle of a test. If this annotation is
     * not specified then the default {@link TestClassRunnerForParameters}
     * is used.
     *
     * This annotation is only applicable for static fields extending {@link ParameterRule}.
     *
     * A ParameterRule can also perform functions to filter out parameters
     * or modify the value of parameters being passed through it.
     */
    @Retention(RetentionPolicy.RUNTIME)
    @Target(ElementType.FIELD)
    public static @interface UseParameterRule {
    }

    public static class TestClassRunnerForParameters extends BlockJUnit4ClassRunner {
        private final Object[] fParameters;

        private final String fName;

        protected TestClassRunnerForParameters(Class<?> type, String pattern, int index,
                                                  Object[] parameters) throws InitializationError {
            super(type);

            fParameters = parameters;
            fName = nameFor(pattern, index, parameters);
        }

        @Override
        public Object createTest() throws InitializationError {
            if (fieldsAreAnnotated()) {
                return createTestUsingFieldInjection(fParameters);
            } else {
                return createTestUsingConstructorInjection(fParameters);
            }
        }

        private Object createTestUsingConstructorInjection(Object... params)
                                                                        throws InitializationError {
            try {
                return getTestClass().getOnlyConstructor().newInstance(params);
            } catch (InstantiationException e) {
                throw new InitializationError(e);
            } catch (IllegalAccessException e) {
                throw new InitializationError(e);
            } catch (InvocationTargetException e) {
                throw new InitializationError(e);
            }
        }

        private Object createTestUsingFieldInjection(Object... params) throws InitializationError {
            List<FrameworkField> annotatedFieldsByParameter = getAnnotatedFieldsByParameter();
            if (annotatedFieldsByParameter.size() != params.length) {
                throw new InitializationError(
                        new Exception("Wrong number of parameters and @Parameter fields." +
                        " @Parameter fields counted: " + annotatedFieldsByParameter.size()
                                + ", available parameters: " + fParameters.length + ".")
                );
            }
            Object testClassInstance = createTestUsingConstructorInjection();

            for (FrameworkField each : annotatedFieldsByParameter) {
                Field field = each.getField();
                Parameter annotation = field.getAnnotation(Parameter.class);
                int index = annotation.value();
                try {
                    field.set(testClassInstance, fParameters[index]);
                } catch (IllegalArgumentException iare) {
                    throw new InitializationError(new Exception(getTestClass().getName()
                            + ": Trying to set " + field.getName()
                            + " with the value " + fParameters[index]
                            + " that is not the right type ("
                            + fParameters[index].getClass().getSimpleName() + " instead of " +
                            field.getType().getSimpleName() + ").", iare));
                } catch (IllegalAccessException e) {
                    throw new InitializationError(e);
                }
            }
            return testClassInstance;
        }

        protected String nameFor(String pattern, int index, Object[] parameters) {
            String finalPattern = pattern.replaceAll("\\{index\\}", Integer.toString(index));
            String name = MessageFormat.format(finalPattern, parameters);
            return "[" + name + "]";
        }

        @Override
        protected String getName() {
            return fName;
        }

        @Override
        protected String testName(FrameworkMethod method) {
            return method.getName() + getName();
        }

        @Override
        protected void validateConstructor(List<Throwable> errors) {
            validateOnlyOneConstructor(errors);
            if (fieldsAreAnnotated()) {
                validateZeroArgConstructor(errors);
            }
        }

        @Override
        protected void validateFields(List<Throwable> errors) {
            super.validateFields(errors);
            if (fieldsAreAnnotated()) {
                List<FrameworkField> annotatedFieldsByParameter = getAnnotatedFieldsByParameter();
                int[] usedIndices = new int[annotatedFieldsByParameter.size()];
                for (FrameworkField each : annotatedFieldsByParameter) {
                    int index = each.getField().getAnnotation(Parameter.class).value();
                    if (index < 0 || index > annotatedFieldsByParameter.size() - 1) {
                        errors.add(
                                new Exception("Invalid @Parameter value: " + index
                                        + ". @Parameter fields counted: "
                                        + annotatedFieldsByParameter.size() + ". Please use an "
                                        + "index between 0 and "
                                        + (annotatedFieldsByParameter.size() - 1) + ".")
                        );
                    } else {
                        usedIndices[index]++;
                    }
                }
                for (int index = 0; index < usedIndices.length; index++) {
                    int numberOfUse = usedIndices[index];
                    if (numberOfUse == 0) {
                        errors.add(new Exception("@Parameter(" + index + ") is never used."));
                    } else if (numberOfUse > 1) {
                        errors.add(new Exception("@Parameter(" + index
                                            + ") is used more than once (" + numberOfUse + ")."));
                    }
                }
            }
        }

        @Override
        protected Statement classBlock(RunNotifier notifier) {
            return childrenInvoker(notifier);
        }

        @Override
        protected Annotation[] getRunnerAnnotations() {
            return new Annotation[0];
        }

        private boolean fieldsAreAnnotated() {
            return !getAnnotatedFieldsByParameter().isEmpty();
        }

        private List<FrameworkField> getAnnotatedFieldsByParameter() {
            return getTestClass().getAnnotatedFields(Parameter.class);
        }
    }

    private static final List<Runner> NO_RUNNERS = Collections.emptyList();

    private final List<Runner> fRunners;

    /**
     * Only called reflectively. Do not use programmatically.
     */
    public Parameterized(Class<?> klass) throws InitializationError {
        super(klass, NO_RUNNERS);
        Parameters parameters = getParametersMethod().getAnnotation(
                Parameters.class);
        fRunners = Collections.unmodifiableList(createRunnersForParameters(allParameters(), parameters.name()));
    }

    @Override
    protected List<Runner> getChildren() {
        return fRunners;
    }

    private Runner createRunnerWithNotNormalizedParameters(String pattern,
            int index, Object parametersOrSingleParameter)
            throws InitializationError {
        Object[] parameters= (parametersOrSingleParameter instanceof Object[]) ? (Object[]) parametersOrSingleParameter
            : new Object[] { parametersOrSingleParameter };
        return createRunner(pattern, index, parameters);
    }

    protected Runner createRunner(String pattern,
                                       int index, Object[] parameters) throws InitializationError {

        //validate all the @UseParameterRule fields are public and static
        for (FrameworkField field : getTestClass().getAnnotatedFields(UseParameterRule.class)) {
            if (!field.isPublic()) {
                throw new InitializationError(
                        String.format("UseParameterRule annotated field '%s' must be public",
                        field.getName()));
            }
            if (!field.isStatic()) {
                throw new InitializationError(
                        String.format("UseParameterRule annotated field '%s' must be static",
                        field.getName()));
            }
        }

        // retrieve values of fields annotated with UseParameterRules and marked as static
        List<ParameterRule> rules = getTestClass().getAnnotatedFieldValues(
                    null, UseParameterRule.class, ParameterRule.class);

        // create an initial builder for starting the chain. This defaults to using the existing
        // runner for parameters to maintain backwards compatibility
        ParameterRunnerBuilder builder = new DefaultBuilder();

        // chain the builders together
        for (ParameterRule rule : rules) {
            builder = rule.apply(builder);
        }

        // execute the final builder
        return builder.build(getTestClass().getJavaClass(), pattern, index, parameters);

    }

    public static class DefaultBuilder implements ParameterRunnerBuilder {
        public Runner build(Class<?> type, String pattern, int index,
                                        Object[] parameters) throws InitializationError {
            return new TestClassRunnerForParameters(type, pattern, index, parameters);
        }
    }

    @SuppressWarnings("unchecked")
<<<<<<< HEAD
    private Iterable<Object[]> allParameters() throws InitializationError {
        Object parameters;
        try {
            parameters = getParametersMethod().invokeExplosively(null);
        } catch (Throwable throwable) {
            throw new InitializationError(throwable);
        }
=======
    private Iterable<Object> allParameters() throws Throwable {
        Object parameters = getParametersMethod().invokeExplosively(null);
>>>>>>> 2a010a89
        if (parameters instanceof Iterable) {
            return (Iterable<Object>) parameters;
        } else if (parameters instanceof Object[]) {
            return Arrays.asList((Object[]) parameters);
        } else {
            throw new InitializationError(parametersMethodReturnedWrongType());
        }
    }

    private FrameworkMethod getParametersMethod() throws InitializationError {
        List<FrameworkMethod> methods = getTestClass().getAnnotatedMethods(
                Parameters.class);
        for (FrameworkMethod each : methods) {
            if (each.isStatic() && each.isPublic()) {
                return each;
            }
        }

        throw new InitializationError(new Exception("No public static parameters method on class "
                + getTestClass().getName()));
    }

<<<<<<< HEAD
    private void createRunnersForParameters(Iterable<Object[]> allParameters,
                                                String namePattern) throws InitializationError {
=======
    private List<Runner> createRunnersForParameters(Iterable<Object> allParameters, String namePattern) throws Exception {
>>>>>>> 2a010a89
        try {
            int i = 0;
            List<Runner> children = new ArrayList<Runner>();
            for (Object parametersOfSingleTest : allParameters) {
                children.add(createRunnerWithNotNormalizedParameters(
                    namePattern, i++, parametersOfSingleTest));
            }
            return children;
        } catch (ClassCastException e) {
            throw new InitializationError(parametersMethodReturnedWrongType());
        }
    }

    private Exception parametersMethodReturnedWrongType() throws InitializationError {
        String className = getTestClass().getName();
        String methodName = getParametersMethod().getName();
        String message = MessageFormat.format(
                "{0}.{1}() must return an Iterable of arrays.",
                className, methodName);
        return new Exception(message);
    }


    /**
     * <tt>ParameterRunnerBuilder</tt>s perform the work within a
     * {@link org.junit.runners.Parameterized.ParameterRule} by providing the runner that will
     * execute the test class the containing rule is in, as well as any other actions it wants to
     * perform on the input values.
     *
     * @since 4.12
     */
    public static interface ParameterRunnerBuilder {

        Runner build(Class<?> type, String pattern, int index,
                                                Object[] parameters) throws InitializationError;

    }

    /**
     * A ParameterRule allows Parameterized tests to customize how they're
     * run and allows the developer to specify logic around their parameters
     * by either modifying them in the rule, or by getting the rule to return
     * a builder that generates a custom runner.
     *
     * @see ParameterRunnerBuilder
     * @since 4.12
     */
    public static interface ParameterRule {

        ParameterRunnerBuilder apply(ParameterRunnerBuilder builder);

    }

    /**
     * The ParameterRuleChain parameter rule allows ordering of ParameterRules. You create a
     * {@code ParameterRuleChain} with
     * {@link #outerRule(org.junit.runners.Parameterized.ParameterRule)} and subsequent calls of
     * {@link #around(org.junit.runners.Parameterized.ParameterRule)}:
     *
     * @since 4.12
     */
    public static class ParameterRuleChain implements ParameterRule {
        private static final ParameterRuleChain EMPTY_CHAIN = new ParameterRuleChain(
                Collections.<ParameterRule>emptyList());

        private List<ParameterRule> rulesStartingWithInnerMost;

        /**
         * Returns a {@code ParameterRuleChain} without a
         * {@link org.junit.runners.Parameterized.ParameterRule}. This method may be the starting
         * point of a {@code ParameterRuleChain}.
         *
         * @return a {@code ParameterRuleChain} without a
         * {@link org.junit.runners.Parameterized.ParameterRule}.
         */
        public static ParameterRuleChain emptyRuleChain() {
            return EMPTY_CHAIN;
        }

        /**
         * Returns a {@code ParmeterRuleChain} with a single {@link org.junit.runners
         *  .Parameterized.ParameterRule}. This method
         * is the usual starting point of a {@code ParameterRuleChain}.
         *
         * @param outerRule the outer parameter rule of the {@code ParameterRuleChain}.
         * @return a {@code ParameterRuleChain} with a single
         * {@link org.junit.runners.Parameterized.ParameterRule}.
         */
        public static ParameterRuleChain outerRule(ParameterRule outerRule) {
            return emptyRuleChain().around(outerRule);
        }

        private ParameterRuleChain(List<ParameterRule> rules) {
            this.rulesStartingWithInnerMost = rules;
        }

        /**
         * Create a new {@code ParameterRuleChain}, which encloses the {@code nextRule} with
         * the rules of the current {@code ParamterRuleChain}.
         *
         * @param enclosedRule the rule to enclose.
         * @return a new {@code ParameterRuleChain}.
         */
        public ParameterRuleChain around(ParameterRule enclosedRule) {
            List<ParameterRule> rulesOfNewChain = new ArrayList<ParameterRule>();
            rulesOfNewChain.add(enclosedRule);
            rulesOfNewChain.addAll(rulesStartingWithInnerMost);
            return new ParameterRuleChain(rulesOfNewChain);
        }

        /**
         * {@inheritDoc}
         */
        public ParameterRunnerBuilder apply(ParameterRunnerBuilder base) {
            for (ParameterRule each : rulesStartingWithInnerMost) {
                base = each.apply(base);
            }
            return base;
        }
    }
}<|MERGE_RESOLUTION|>--- conflicted
+++ resolved
@@ -102,7 +102,7 @@
  *
  * <p>
  * The parameters can be provided as an array, too:
- * 
+ *
  * <pre>
  * &#064;Parameters
  * public static Object[][] data() {
@@ -110,7 +110,7 @@
  * 			{ 5, 5 }, { 6, 8 } };
  * }
  * </pre>
- * 
+ *
  * <h3>Tests with single parameter</h3>
  * <p>
  * If your test needs a single parameter only, you don't have to wrap it with an
@@ -199,13 +199,13 @@
     public static @interface UseParameterRule {
     }
 
+
     public static class TestClassRunnerForParameters extends BlockJUnit4ClassRunner {
         private final Object[] fParameters;
 
         private final String fName;
 
-        protected TestClassRunnerForParameters(Class<?> type, String pattern, int index,
-                                                  Object[] parameters) throws InitializationError {
+        protected TestClassRunnerForParameters(Class<?> type, String pattern, int index, Object[] parameters) throws InitializationError {
             super(type);
 
             fParameters = parameters;
@@ -221,8 +221,7 @@
             }
         }
 
-        private Object createTestUsingConstructorInjection(Object... params)
-                                                                        throws InitializationError {
+        private Object createTestUsingConstructorInjection(Object... params) throws InitializationError {
             try {
                 return getTestClass().getOnlyConstructor().newInstance(params);
             } catch (InstantiationException e) {
@@ -237,13 +236,18 @@
         private Object createTestUsingFieldInjection(Object... params) throws InitializationError {
             List<FrameworkField> annotatedFieldsByParameter = getAnnotatedFieldsByParameter();
             if (annotatedFieldsByParameter.size() != params.length) {
-                throw new InitializationError(
-                        new Exception("Wrong number of parameters and @Parameter fields." +
-                        " @Parameter fields counted: " + annotatedFieldsByParameter.size()
-                                + ", available parameters: " + fParameters.length + ".")
-                );
-            }
-            Object testClassInstance = createTestUsingConstructorInjection();
+                throw new RuntimeException("Wrong number of parameters and @Parameter fields." +
+                        " @Parameter fields counted: " + annotatedFieldsByParameter.size() + ", available parameters: " + fParameters.length + ".");
+
+
+            }
+            Object testClassInstance = null;
+            try {
+                testClassInstance = createTestUsingConstructorInjection();
+            } catch (InitializationError e) {
+                e.printStackTrace();
+                throw e;
+            }
 
             for (FrameworkField each : annotatedFieldsByParameter) {
                 Field field = each.getField();
@@ -252,6 +256,7 @@
                 try {
                     field.set(testClassInstance, fParameters[index]);
                 } catch (IllegalArgumentException iare) {
+                    iare.printStackTrace();
                     throw new InitializationError(new Exception(getTestClass().getName()
                             + ": Trying to set " + field.getName()
                             + " with the value " + fParameters[index]
@@ -259,6 +264,7 @@
                             + fParameters[index].getClass().getSimpleName() + " instead of " +
                             field.getType().getSimpleName() + ").", iare));
                 } catch (IllegalAccessException e) {
+                    e.printStackTrace();
                     throw new InitializationError(e);
                 }
             }
@@ -299,11 +305,9 @@
                     int index = each.getField().getAnnotation(Parameter.class).value();
                     if (index < 0 || index > annotatedFieldsByParameter.size() - 1) {
                         errors.add(
-                                new Exception("Invalid @Parameter value: " + index
-                                        + ". @Parameter fields counted: "
-                                        + annotatedFieldsByParameter.size() + ". Please use an "
-                                        + "index between 0 and "
-                                        + (annotatedFieldsByParameter.size() - 1) + ".")
+                                new Exception("Invalid @Parameter value: " + index + ". @Parameter fields counted: " +
+                                        annotatedFieldsByParameter.size() + ". Please use an index between 0 and " +
+                                        (annotatedFieldsByParameter.size() - 1) + ".")
                         );
                     } else {
                         usedIndices[index]++;
@@ -314,8 +318,7 @@
                     if (numberOfUse == 0) {
                         errors.add(new Exception("@Parameter(" + index + ") is never used."));
                     } else if (numberOfUse > 1) {
-                        errors.add(new Exception("@Parameter(" + index
-                                            + ") is used more than once (" + numberOfUse + ")."));
+                        errors.add(new Exception("@Parameter(" + index + ") is used more than once (" + numberOfUse + ")."));
                     }
                 }
             }
@@ -331,6 +334,7 @@
             return new Annotation[0];
         }
 
+
         private boolean fieldsAreAnnotated() {
             return !getAnnotatedFieldsByParameter().isEmpty();
         }
@@ -338,9 +342,14 @@
         private List<FrameworkField> getAnnotatedFieldsByParameter() {
             return getTestClass().getAnnotatedFields(Parameter.class);
         }
-    }
-
-    private static final List<Runner> NO_RUNNERS = Collections.emptyList();
+
+    }
+
+
+
+
+
+    private static final List<Runner> NO_RUNNERS = Collections.<Runner>emptyList();
 
     private final List<Runner> fRunners;
 
@@ -360,33 +369,33 @@
     }
 
     private Runner createRunnerWithNotNormalizedParameters(String pattern,
-            int index, Object parametersOrSingleParameter)
+                                                           int index, Object parametersOrSingleParameter)
             throws InitializationError {
         Object[] parameters= (parametersOrSingleParameter instanceof Object[]) ? (Object[]) parametersOrSingleParameter
-            : new Object[] { parametersOrSingleParameter };
+                : new Object[] { parametersOrSingleParameter };
         return createRunner(pattern, index, parameters);
     }
 
     protected Runner createRunner(String pattern,
-                                       int index, Object[] parameters) throws InitializationError {
+                                  int index, Object[] parameters) throws InitializationError {
 
         //validate all the @UseParameterRule fields are public and static
         for (FrameworkField field : getTestClass().getAnnotatedFields(UseParameterRule.class)) {
             if (!field.isPublic()) {
                 throw new InitializationError(
                         String.format("UseParameterRule annotated field '%s' must be public",
-                        field.getName()));
+                                field.getName()));
             }
             if (!field.isStatic()) {
                 throw new InitializationError(
                         String.format("UseParameterRule annotated field '%s' must be static",
-                        field.getName()));
+                                field.getName()));
             }
         }
 
         // retrieve values of fields annotated with UseParameterRules and marked as static
         List<ParameterRule> rules = getTestClass().getAnnotatedFieldValues(
-                    null, UseParameterRule.class, ParameterRule.class);
+                null, UseParameterRule.class, ParameterRule.class);
 
         // create an initial builder for starting the chain. This defaults to using the existing
         // runner for parameters to maintain backwards compatibility
@@ -404,31 +413,26 @@
 
     public static class DefaultBuilder implements ParameterRunnerBuilder {
         public Runner build(Class<?> type, String pattern, int index,
-                                        Object[] parameters) throws InitializationError {
+                            Object[] parameters) throws InitializationError {
             return new TestClassRunnerForParameters(type, pattern, index, parameters);
         }
     }
 
-    @SuppressWarnings("unchecked")
-<<<<<<< HEAD
-    private Iterable<Object[]> allParameters() throws InitializationError {
+
+ private Iterable<Object> allParameters() throws InitializationError {
         Object parameters;
         try {
             parameters = getParametersMethod().invokeExplosively(null);
         } catch (Throwable throwable) {
             throw new InitializationError(throwable);
         }
-=======
-    private Iterable<Object> allParameters() throws Throwable {
-        Object parameters = getParametersMethod().invokeExplosively(null);
->>>>>>> 2a010a89
-        if (parameters instanceof Iterable) {
-            return (Iterable<Object>) parameters;
-        } else if (parameters instanceof Object[]) {
-            return Arrays.asList((Object[]) parameters);
-        } else {
-            throw new InitializationError(parametersMethodReturnedWrongType());
-        }
+     if (parameters instanceof Iterable) {
+         return (Iterable<Object>) parameters;
+     } else if (parameters instanceof Object[]) {
+         return Arrays.asList((Object[]) parameters);
+     } else {
+         throw new InitializationError(parametersMethodReturnedWrongType());
+     }
     }
 
     private FrameworkMethod getParametersMethod() throws InitializationError {
@@ -444,18 +448,13 @@
                 + getTestClass().getName()));
     }
 
-<<<<<<< HEAD
-    private void createRunnersForParameters(Iterable<Object[]> allParameters,
-                                                String namePattern) throws InitializationError {
-=======
-    private List<Runner> createRunnersForParameters(Iterable<Object> allParameters, String namePattern) throws Exception {
->>>>>>> 2a010a89
+    private List<Runner> createRunnersForParameters(Iterable<Object> allParameters, String namePattern) throws InitializationError {
         try {
             int i = 0;
             List<Runner> children = new ArrayList<Runner>();
             for (Object parametersOfSingleTest : allParameters) {
                 children.add(createRunnerWithNotNormalizedParameters(
-                    namePattern, i++, parametersOfSingleTest));
+                        namePattern, i++, parametersOfSingleTest));
             }
             return children;
         } catch (ClassCastException e) {
@@ -472,7 +471,6 @@
         return new Exception(message);
     }
 
-
     /**
      * <tt>ParameterRunnerBuilder</tt>s perform the work within a
      * {@link org.junit.runners.Parameterized.ParameterRule} by providing the runner that will
@@ -484,7 +482,7 @@
     public static interface ParameterRunnerBuilder {
 
         Runner build(Class<?> type, String pattern, int index,
-                                                Object[] parameters) throws InitializationError;
+                     Object[] parameters) throws InitializationError;
 
     }
 
