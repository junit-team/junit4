--- conflicted
+++ resolved
@@ -5,20 +5,13 @@
 import java.lang.annotation.Retention;
 import java.lang.annotation.RetentionPolicy;
 import java.lang.annotation.Target;
-<<<<<<< HEAD
-import java.lang.reflect.Field;
-import java.lang.reflect.Modifier;
-
-=======
 import java.text.MessageFormat;
->>>>>>> 07de0739
 import java.util.ArrayList;
 import java.util.Collections;
 import java.util.List;
 
 import org.junit.runner.Runner;
 import org.junit.runner.notification.RunNotifier;
-import org.junit.runners.model.FrameworkField;
 import org.junit.runners.model.FrameworkMethod;
 import org.junit.runners.model.InitializationError;
 import org.junit.runners.model.Statement;
@@ -29,9 +22,9 @@
  * When running a parameterized test class, instances are created for the
  * cross-product of the test methods and the test data elements.
  * </p>
- * 
+ *
  * For example, to test a Fibonacci function, write:
- * 
+ *
  * <pre>
  * &#064;RunWith(Parameterized.class)
  * public class FibonacciTest {
@@ -40,28 +33,28 @@
  * 		return Arrays.asList(new Object[][] { { 0, 0 }, { 1, 1 }, { 2, 1 },
  * 				{ 3, 2 }, { 4, 3 }, { 5, 5 }, { 6, 8 } });
  * 	}
- * 
+ *
  * 	private int fInput;
- * 
+ *
  * 	private int fExpected;
- * 
+ *
  * 	public FibonacciTest(int input, int expected) {
  * 		fInput= input;
  * 		fExpected= expected;
  * 	}
- * 
+ *
  * 	&#064;Test
  * 	public void test() {
  * 		assertEquals(fExpected, Fibonacci.compute(fInput));
  * 	}
  * }
  * </pre>
- * 
+ *
  * <p>
  * Each instance of <code>FibonacciTest</code> will be constructed using the
  * two-argument constructor and the data values in the
  * <code>&#064;Parameters</code> method.
- * 
+ *
  * <p>
  * In order that you can easily identify the individual tests, you may provide a
  * name for the <code>&#064;Parameters</code> annotation. This name is allowed
@@ -80,236 +73,154 @@
  * names like <code>[1: fib(3)=2]</code>. If you don't use the name parameter,
  * then the current parameter index is used as name.
  * </p>
- *
- * You can also write:
- *
- * <pre>
- * &#064;RunWith(Parameterized.class)
- * public class FibonacciTest {
- * 	&#064;Parameters
- * 	public static List&lt;Object[]&gt; data() {
- * 		return Arrays.asList(new Object[][] {
- * 				Fibonacci,
- * 				{ { 0, 0 }, { 1, 1 }, { 2, 1 }, { 3, 2 }, { 4, 3 }, { 5, 5 },
- * 						{ 6, 8 } } });
- * 	}
- * 	&#064;Parameter(1)
- * 	private int fInput;
- *
- * 	&#064;Parameter(2)
- * 	private int fExpected;
- *
- * 	&#064;Test
- * 	public void test() {
- * 		assertEquals(fExpected, Fibonacci.compute(fInput));
- * 	}
- * }
- * </pre>
- *
- * <p>
- * Each instance of <code>FibonacciTest</code> will be constructed without constructor
- * and fields annoted by <code>&#064;Parameter</code>  will be initialized
- * with the data values in the <code>&#064;Parameters</code> method.
- * </p>
- *
  */
 public class Parameterized extends Suite {
-	/**
-	 * Annotation for a method which provides parameters to be injected into the
-	 * test class constructor by <code>Parameterized</code>
-	 */
-	@Retention(RetentionPolicy.RUNTIME)
-	@Target(ElementType.METHOD)
-	public static @interface Parameters {
-		/**
-		 * <p>
-		 * Optional pattern to derive the test's name from the parameters. Use
-		 * numbers in braces to refer to the parameters or the additional data
-		 * as follows:
-		 * </p>
-		 * 
-		 * <pre>
-		 * {index} - the current parameter index
-		 * {0} - the first parameter value
-		 * {1} - the second parameter value
-		 * etc...
-		 * </pre>
-		 * <p>
-		 * Default value is "{index}" for compatibility with previous JUnit
-		 * versions.
-		 * </p>
-		 * 
-		 * @return {@link MessageFormat} pattern string, except the index
-		 *         placeholder.
-		 * @see MessageFormat
-		 */
-		String name() default "{index}";
-	}
-
-<<<<<<< HEAD
+    /**
+     * Annotation for a method which provides parameters to be injected into the
+     * test class constructor by <code>Parameterized</code>
+     */
+    @Retention(RetentionPolicy.RUNTIME)
+    @Target(ElementType.METHOD)
+    public static @interface Parameters {
         /**
-         * Annotation for fields of the test class which will be initialized by the
-         * method annoted by <code>Parameters</code><br/>
-         * By using directly this annotation, the test class constructor isn't needed.<br/>
-         * Index range must start at 1.
-         * Default value is 1.
+         * <p>
+         * Optional pattern to derive the test's name from the parameters. Use
+         * numbers in braces to refer to the parameters or the additional data
+         * as follows:
+         * </p>
+         *
+         * <pre>
+         * {index} - the current parameter index
+         * {0} - the first parameter value
+         * {1} - the second parameter value
+         * etc...
+         * </pre>
+         * <p>
+         * Default value is "{index}" for compatibility with previous JUnit
+         * versions.
+         * </p>
+         *
+         * @return {@link MessageFormat} pattern string, except the index
+         *         placeholder.
+         * @see MessageFormat
          */
-        @Retention(RetentionPolicy.RUNTIME)
-        @Target(ElementType.FIELD)
-        public static @interface Parameter {
-            /**
-             * Method that returns the index of the parameter in the array
-             * returned by the method annoted by <code>Parameters</code>.<br/>
-             * Index range must start at 1.
-             * Default value is 1.
-             * @return the index of the parameter.
-             */
-            int value() default 1;
-        }
-
-	private class TestClassRunnerForParameters extends
-			BlockJUnit4ClassRunner {
-		private final int fParameterSetNumber;
-
-=======
-	private class TestClassRunnerForParameters extends BlockJUnit4ClassRunner {
->>>>>>> 07de0739
-		private final Object[] fParameters;
-
-		private final String fName;
-
-		TestClassRunnerForParameters(Class<?> type, Object[] parameters,
-				String name) throws InitializationError {
-			super(type);
-			fParameters= parameters;
-			fName= name;
-		}
-
-		@Override
-		public Object createTest() throws Exception {
-
-			Object testClassInstance = null;
-
-			List<FrameworkField> fields = getTestClass().getAnnotatedFields(Parameter.class);
-
-			if (!fields.isEmpty()){
-
-				testClassInstance = getTestClass().getJavaClass().newInstance();
-
-				for (FrameworkField f : fields) {
-		    			Field field = f.getField();
-	        			boolean accessible = field.isAccessible();
-	        			field.setAccessible(true);
-					Parameter annot = field.getAnnotation(Parameter.class);
-					int index = annot.value();
-				        field.set(testClassInstance,  fParameters[index-1]);
-				        field.setAccessible(accessible);
-				}
-			}else{
-
-				testClassInstance = getTestClass().getOnlyConstructor().newInstance(fParameters);
-			}
-
-			return testClassInstance;
-		}
-
-		@Override
-		protected String getName() {
-			return fName;
-		}
-
-		@Override
-		protected String testName(FrameworkMethod method) {
-			return method.getName() + getName();
-		}
-
-		@Override
-		protected void validateConstructor(List<Throwable> errors) {
-			validateOnlyOneConstructor(errors);
-		}
-
-		@Override
-		protected Statement classBlock(RunNotifier notifier) {
-			return childrenInvoker(notifier);
-		}
-
-		@Override
-		protected Annotation[] getRunnerAnnotations() {
-			return new Annotation[0];
-		}
-	}
-
-	private static final List<Runner> NO_RUNNERS= Collections
-			.<Runner> emptyList();
-
-	private final ArrayList<Runner> runners= new ArrayList<Runner>();
-
-	/**
-	 * Only called reflectively. Do not use programmatically.
-	 */
-	public Parameterized(Class<?> klass) throws Throwable {
-		super(klass, NO_RUNNERS);
-		Parameters parameters= getParametersMethod().getAnnotation(
-				Parameters.class);
-		createRunnersForParameters(allParameters(), parameters.name());
-	}
-
-	@Override
-	protected List<Runner> getChildren() {
-		return runners;
-	}
-
-	@SuppressWarnings("unchecked")
-	private Iterable<Object[]> allParameters() throws Throwable {
-		Object parameters= getParametersMethod().invokeExplosively(null);
-		if (parameters instanceof Iterable)
-			return (Iterable<Object[]>) parameters;
-		else
-			throw parametersMethodReturnedWrongType();
-	}
-
-	private FrameworkMethod getParametersMethod() throws Exception {
-		List<FrameworkMethod> methods= getTestClass().getAnnotatedMethods(
-				Parameters.class);
-		for (FrameworkMethod each : methods) {
-			if (each.isStatic() && each.isPublic())
-				return each;
-		}
-
-		throw new Exception("No public static parameters method on class "
-				+ getTestClass().getName());
-	}
-
-	private void createRunnersForParameters(Iterable<Object[]> allParameters,
-			String namePattern) throws InitializationError, Exception {
-		try {
-			int i= 0;
-			for (Object[] parametersOfSingleTest : allParameters) {
-				String name= nameFor(namePattern, i, parametersOfSingleTest);
-				TestClassRunnerForParameters runner= new TestClassRunnerForParameters(
-						getTestClass().getJavaClass(), parametersOfSingleTest,
-						name);
-				runners.add(runner);
-				++i;
-			}
-		} catch (ClassCastException e) {
-			throw parametersMethodReturnedWrongType();
-		}
-	}
-
-	private String nameFor(String namePattern, int index, Object[] parameters) {
-		String finalPattern= namePattern.replaceAll("\\{index\\}",
-				Integer.toString(index));
-		String name= MessageFormat.format(finalPattern, parameters);
-		return "[" + name + "]";
-	}
-
-	private Exception parametersMethodReturnedWrongType() throws Exception {
-		String className= getTestClass().getName();
-		String methodName= getParametersMethod().getName();
-		String message= MessageFormat.format(
-				"{0}.{1}() must return an Iterable of arrays.",
-				className, methodName);
-		return new Exception(message);
-	}
+        String name() default "{index}";
+    }
+
+    private class TestClassRunnerForParameters extends BlockJUnit4ClassRunner {
+        private final Object[] fParameters;
+
+        private final String fName;
+
+        TestClassRunnerForParameters(Class<?> type, Object[] parameters,
+                                     String name) throws InitializationError {
+            super(type);
+            fParameters= parameters;
+            fName= name;
+        }
+
+        @Override
+        public Object createTest() throws Exception {
+            return getTestClass().getOnlyConstructor().newInstance(fParameters);
+        }
+
+        @Override
+        protected String getName() {
+            return fName;
+        }
+
+        @Override
+        protected String testName(FrameworkMethod method) {
+            return method.getName() + getName();
+        }
+
+        @Override
+        protected void validateConstructor(List<Throwable> errors) {
+            validateOnlyOneConstructor(errors);
+        }
+
+        @Override
+        protected Statement classBlock(RunNotifier notifier) {
+            return childrenInvoker(notifier);
+        }
+
+        @Override
+        protected Annotation[] getRunnerAnnotations() {
+            return new Annotation[0];
+        }
+    }
+
+    private static final List<Runner> NO_RUNNERS= Collections
+            .<Runner> emptyList();
+
+    private final ArrayList<Runner> runners= new ArrayList<Runner>();
+
+    /**
+     * Only called reflectively. Do not use programmatically.
+     */
+    public Parameterized(Class<?> klass) throws Throwable {
+        super(klass, NO_RUNNERS);
+        Parameters parameters= getParametersMethod().getAnnotation(
+                Parameters.class);
+        createRunnersForParameters(allParameters(), parameters.name());
+    }
+
+    @Override
+    protected List<Runner> getChildren() {
+        return runners;
+    }
+
+    @SuppressWarnings("unchecked")
+    private Iterable<Object[]> allParameters() throws Throwable {
+        Object parameters= getParametersMethod().invokeExplosively(null);
+        if (parameters instanceof Iterable)
+            return (Iterable<Object[]>) parameters;
+        else
+            throw parametersMethodReturnedWrongType();
+    }
+
+    private FrameworkMethod getParametersMethod() throws Exception {
+        List<FrameworkMethod> methods= getTestClass().getAnnotatedMethods(
+                Parameters.class);
+        for (FrameworkMethod each : methods) {
+            if (each.isStatic() && each.isPublic())
+                return each;
+        }
+
+        throw new Exception("No public static parameters method on class "
+                + getTestClass().getName());
+    }
+
+    private void createRunnersForParameters(Iterable<Object[]> allParameters,
+                                            String namePattern) throws InitializationError, Exception {
+        try {
+            int i= 0;
+            for (Object[] parametersOfSingleTest : allParameters) {
+                String name= nameFor(namePattern, i, parametersOfSingleTest);
+                TestClassRunnerForParameters runner= new TestClassRunnerForParameters(
+                        getTestClass().getJavaClass(), parametersOfSingleTest,
+                        name);
+                runners.add(runner);
+                ++i;
+            }
+        } catch (ClassCastException e) {
+            throw parametersMethodReturnedWrongType();
+        }
+    }
+
+    private String nameFor(String namePattern, int index, Object[] parameters) {
+        String finalPattern= namePattern.replaceAll("\\{index\\}",
+                Integer.toString(index));
+        String name= MessageFormat.format(finalPattern, parameters);
+        return "[" + name + "]";
+    }
+
+    private Exception parametersMethodReturnedWrongType() throws Exception {
+        String className= getTestClass().getName();
+        String methodName= getParametersMethod().getName();
+        String message= MessageFormat.format(
+                "{0}.{1}() must return an Iterable of arrays.",
+                className, methodName);
+        return new Exception(message);
+    }
 }