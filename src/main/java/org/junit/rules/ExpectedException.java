package org.junit.rules;

import static java.lang.String.format;
import static org.hamcrest.CoreMatchers.containsString;
import static org.hamcrest.CoreMatchers.instanceOf;
import static org.junit.Assert.assertThat;
import static org.junit.Assert.fail;
import static org.junit.internal.matchers.ThrowableCauseMatcher.hasCause;
import static org.junit.internal.matchers.ThrowableMessageMatcher.hasMessage;
import org.hamcrest.Matcher;
import org.hamcrest.StringDescription;
import org.junit.AssumptionViolatedException;
import org.junit.runners.model.Statement;

/**
 * The {@code ExpectedException} rule allows you to verify that your code
 * throws a specific exception. Note that
 * {@link org.junit.Assert#assertThrows(java.lang.Class, org.junit.Assert.ThrowingRunnable)
 * Assert.assertThrows}
 * is often a better choice since it allows you to express exactly where you
 * expect the exception to be thrown. Use
 * {@link org.junit.Assert#expectThrows(java.lang.Class,
 * org.junit.Assert.ThrowingRunnable) expectThrows}
 * if you need to assert something about the thrown exception.
 *
 * <h3>Usage</h3>
 *
 * <pre> public class SimpleExpectedExceptionTest {
 *     &#064;Rule
 *     public ExpectedException thrown = ExpectedException.none();
 *
 *     &#064;Test
 *     public void throwsNothing() {
 *         // no exception expected, none thrown: passes.
 *     }
 *
 *     &#064;Test
 *     public void throwsExceptionWithSpecificType() {
 *         thrown.expect(NullPointerException.class);
 *         throw new NullPointerException();
 *     }
 * }</pre>
 * 
 * <p>You have to add the {@code ExpectedException} rule to your test.
 * This doesn't affect your existing tests (see {@code throwsNothing()}).
 * After specifying the type of the expected exception your test is
 * successful when such an exception is thrown and it fails if a
 * different or no exception is thrown.
 *
<<<<<<< HEAD
 * <p>This rule does not perform any special magic to make execution continue
 * as if the exception had not been thrown. So it is nearly always a mistake
 * for a test method to have statements after the one that is expected to
 * throw the exception.
 *
 * <p>Instead of specifying the exception's type you can characterize the
=======
 * <p>
 * Instead of specifying the exception's type you can characterize the
>>>>>>> 33fa8a84
 * expected exception based on other criteria, too:
 *
 * <ul>
 *   <li>The exception's message contains a specific text: {@link #expectMessage(String)}</li>
 *   <li>The exception's message complies with a Hamcrest matcher: {@link #expectMessage(Matcher)}</li>
 *   <li>The exception's cause complies with a Hamcrest matcher: {@link #expectCause(Matcher)}</li>
 *   <li>The exception itself complies with a Hamcrest matcher: {@link #expect(Matcher)}</li>
 * </ul>
 *
 * <p>You can combine any of the presented expect-methods. The test is
 * successful if all specifications are met.
 * <pre> &#064;Test
 * public void throwsException() {
 *     thrown.expect(NullPointerException.class);
 *     thrown.expectMessage(&quot;happened&quot;);
 *     throw new NullPointerException(&quot;What happened?&quot;);
 * }</pre>
 *
 * <h3>AssumptionViolatedExceptions</h3>
 * <p>JUnit uses {@link AssumptionViolatedException}s for indicating that a test
 * provides no useful information. (See {@link org.junit.Assume} for more
 * information.) You have to call {@code assume} methods before you set
 * expectations of the {@code ExpectedException} rule. In this case the rule
 * will not handle consume the exceptions and it can be handled by the
 * framework. E.g. the following test is ignored by JUnit's default runner.
 *
 * <pre> &#064;Test
 * public void ignoredBecauseOfFailedAssumption() {
 *     assumeTrue(false); // throws AssumptionViolatedException
 *     thrown.expect(NullPointerException.class);
 * }</pre>
 *
 * <h3>AssertionErrors</h3>
 *
 * <p>JUnit uses {@link AssertionError}s for indicating that a test is failing. You
 * have to call {@code assert} methods before you set expectations of the
 * {@code ExpectedException} rule, if they should be handled by the framework.
 * E.g. the following test fails because of the {@code assertTrue} statement.
 *
 * <pre> &#064;Test
 * public void throwsUnhandled() {
 *     assertTrue(false); // throws AssertionError
 *     thrown.expect(NullPointerException.class);
 * }</pre>
 *
 * <h3>Missing Exceptions</h3>
 * <p>By default missing exceptions are reported with an error message
 * like "Expected test to throw an instance of foo". You can configure a different
 * message by means of {@link #reportMissingExceptionWithMessage(String)}. You
 * can use a {@code %s} placeholder for the description of the expected
 * exception. E.g. "Test doesn't throw %s." will fail with the error message
 * "Test doesn't throw an instance of foo.".
 *
 * @since 4.7
 */
public class ExpectedException implements TestRule {
    /**
     * Returns a {@linkplain TestRule rule} that expects no exception to
     * be thrown (identical to behavior without this rule).
     */
    public static ExpectedException none() {
        return new ExpectedException();
    }

    private final ExpectedExceptionMatcherBuilder matcherBuilder = new ExpectedExceptionMatcherBuilder();

    private String missingExceptionMessage= "Expected test to throw %s";

    private ExpectedException() {
    }

    /**
     * This method does nothing. Don't use it.
     * @deprecated AssertionErrors are handled by default since JUnit 4.12. Just
     *             like in JUnit &lt;= 4.10.
     */
    @Deprecated
    public ExpectedException handleAssertionErrors() {
        return this;
    }

    /**
     * This method does nothing. Don't use it.
     * @deprecated AssumptionViolatedExceptions are handled by default since
     *             JUnit 4.12. Just like in JUnit &lt;= 4.10.
     */
    @Deprecated
    public ExpectedException handleAssumptionViolatedExceptions() {
        return this;
    }

    /**
     * Specifies the failure message for tests that are expected to throw 
     * an exception but do not throw any. You can use a {@code %s} placeholder for
     * the description of the expected exception. E.g. "Test doesn't throw %s."
     * will fail with the error message
     * "Test doesn't throw an instance of foo.".
     *
     * @param message exception detail message
     * @return the rule itself
     */
    public ExpectedException reportMissingExceptionWithMessage(String message) {
        missingExceptionMessage = message;
        return this;
    }

    public Statement apply(Statement base,
            org.junit.runner.Description description) {
        return new ExpectedExceptionStatement(base);
    }

    /**
     * Verify that your code throws an exception that is matched by
     * a Hamcrest matcher.
     * <pre> &#064;Test
     * public void throwsExceptionThatCompliesWithMatcher() {
     *     NullPointerException e = new NullPointerException();
     *     thrown.expect(is(e));
     *     throw e;
     * }</pre>
     *
     * @deprecated use {@code org.hamcrest.junit.ExpectedException.expect()}
     */
    @Deprecated
    public void expect(Matcher<?> matcher) {
        matcherBuilder.add(matcher);
    }

    /**
     * Verify that your code throws an exception that is an
     * instance of specific {@code type}.
     * <pre> &#064;Test
     * public void throwsExceptionWithSpecificType() {
     *     thrown.expect(NullPointerException.class);
     *     throw new NullPointerException();
     * }</pre>
     */
    public void expect(Class<? extends Throwable> type) {
        expect(instanceOf(type));
    }

    /**
     * Verify that your code throws an exception whose message contains
     * a specific text.
     * <pre> &#064;Test
     * public void throwsExceptionWhoseMessageContainsSpecificText() {
     *     thrown.expectMessage(&quot;happened&quot;);
     *     throw new NullPointerException(&quot;What happened?&quot;);
     * }</pre>
     */
    public void expectMessage(String substring) {
        expectMessage(containsString(substring));
    }

    /**
     * Verify that your code throws an exception whose message is matched 
     * by a Hamcrest matcher.
     * <pre> &#064;Test
     * public void throwsExceptionWhoseMessageCompliesWithMatcher() {
     *     thrown.expectMessage(startsWith(&quot;What&quot;));
     *     throw new NullPointerException(&quot;What happened?&quot;);
     * }</pre>
     *
     * @deprecated use {@code org.hamcrest.junit.ExpectedException.expectMessage()}
     */
    @Deprecated
    public void expectMessage(Matcher<String> matcher) {
        expect(hasMessage(matcher));
    }

    /**
     * Verify that your code throws an exception whose cause is matched by 
     * a Hamcrest matcher.
     * <pre> &#064;Test
     * public void throwsExceptionWhoseCauseCompliesWithMatcher() {
     *     NullPointerException expectedCause = new NullPointerException();
     *     thrown.expectCause(is(expectedCause));
     *     throw new IllegalArgumentException(&quot;What happened?&quot;, cause);
     * }</pre>
     *
     * @deprecated use {@code org.hamcrest.junit.ExpectedException.expectCause()}
     */
    @Deprecated
    public void expectCause(Matcher<? extends Throwable> expectedCause) {
        expect(hasCause(expectedCause));
    }

    private class ExpectedExceptionStatement extends Statement {
        private final Statement next;

        public ExpectedExceptionStatement(Statement base) {
            next = base;
        }

        @Override
        public void evaluate() throws Throwable {
            try {
                next.evaluate();
            } catch (Throwable e) {
                handleException(e);
                return;
            }
            if (isAnyExceptionExpected()) {
                failDueToMissingException();
            }
        }
    }

    private void handleException(Throwable e) throws Throwable {
        if (isAnyExceptionExpected()) {
            assertThat(e, matcherBuilder.build());
        } else {
            throw e;
        }
    }

    private boolean isAnyExceptionExpected() {
        return matcherBuilder.expectsThrowable();
    }

    private void failDueToMissingException() throws AssertionError {
        fail(missingExceptionMessage());
    }
    
    private String missingExceptionMessage() {
        String expectation= StringDescription.toString(matcherBuilder.build());
        return format(missingExceptionMessage, expectation);
    }
}<|MERGE_RESOLUTION|>--- conflicted
+++ resolved
@@ -47,17 +47,12 @@
  * successful when such an exception is thrown and it fails if a
  * different or no exception is thrown.
  *
-<<<<<<< HEAD
  * <p>This rule does not perform any special magic to make execution continue
  * as if the exception had not been thrown. So it is nearly always a mistake
  * for a test method to have statements after the one that is expected to
  * throw the exception.
  *
  * <p>Instead of specifying the exception's type you can characterize the
-=======
- * <p>
- * Instead of specifying the exception's type you can characterize the
->>>>>>> 33fa8a84
  * expected exception based on other criteria, too:
  *
  * <ul>
