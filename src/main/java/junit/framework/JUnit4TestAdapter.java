package junit.framework;

import java.util.List;

import org.junit.Ignore;
import org.junit.runner.Describable;
import org.junit.runner.Description;
import org.junit.runner.Request;
import org.junit.runner.Runner;
import org.junit.runner.manipulation.Filter;
import org.junit.runner.manipulation.Filterable;
import org.junit.runner.manipulation.GeneralOrdering;
import org.junit.runner.manipulation.InvalidOrderingException;
import org.junit.runner.manipulation.NoTestsRemainException;
import org.junit.runner.manipulation.Orderable;
import org.junit.runner.manipulation.Sorter;

<<<<<<< HEAD
public class JUnit4TestAdapter implements Test, Filterable, Orderable, Describable {
=======
/**
 * The JUnit4TestAdapter enables running JUnit-4-style tests using a JUnit-3-style test runner.
 *
 * <p> To use it, add the following to a test class:
 * <pre>
      public static Test suite() {
        return new JUnit4TestAdapter(<em>YourJUnit4TestClass</em>.class);
      }
</pre>
 */
public class JUnit4TestAdapter implements Test, Filterable, Sortable, Describable {
>>>>>>> c85c6147
    private final Class<?> fNewTestClass;

    private final Runner fRunner;

    private final JUnit4TestAdapterCache fCache;

    public JUnit4TestAdapter(Class<?> newTestClass) {
        this(newTestClass, JUnit4TestAdapterCache.getDefault());
    }

    public JUnit4TestAdapter(final Class<?> newTestClass, JUnit4TestAdapterCache cache) {
        fCache = cache;
        fNewTestClass = newTestClass;
        fRunner = Request.classWithoutSuiteMethod(newTestClass).getRunner();
    }

    public int countTestCases() {
        return fRunner.testCount();
    }

    public void run(TestResult result) {
        fRunner.run(fCache.getNotifier(result, this));
    }

    // reflective interface for Eclipse
    public List<Test> getTests() {
        return fCache.asTestList(getDescription());
    }

    // reflective interface for Eclipse
    public Class<?> getTestClass() {
        return fNewTestClass;
    }

    public Description getDescription() {
        Description description = fRunner.getDescription();
        return removeIgnored(description);
    }

    private Description removeIgnored(Description description) {
        if (isIgnored(description)) {
            return Description.EMPTY;
        }
        Description result = description.childlessCopy();
        for (Description each : description.getChildren()) {
            Description child = removeIgnored(each);
            if (!child.isEmpty()) {
                result.addChild(child);
            }
        }
        return result;
    }

    private boolean isIgnored(Description description) {
        return description.getAnnotation(Ignore.class) != null;
    }

    @Override
    public String toString() {
        return fNewTestClass.getName();
    }

    public void filter(Filter filter) throws NoTestsRemainException {
        filter.apply(fRunner);
    }

    public void sort(Sorter sorter) {
        sorter.apply(fRunner);
    }

    public void order(GeneralOrdering ordering) throws InvalidOrderingException {
        ordering.apply(fRunner);
    }
}<|MERGE_RESOLUTION|>--- conflicted
+++ resolved
@@ -15,9 +15,6 @@
 import org.junit.runner.manipulation.Orderable;
 import org.junit.runner.manipulation.Sorter;
 
-<<<<<<< HEAD
-public class JUnit4TestAdapter implements Test, Filterable, Orderable, Describable {
-=======
 /**
  * The JUnit4TestAdapter enables running JUnit-4-style tests using a JUnit-3-style test runner.
  *
@@ -28,8 +25,7 @@
       }
 </pre>
  */
-public class JUnit4TestAdapter implements Test, Filterable, Sortable, Describable {
->>>>>>> c85c6147
+public class JUnit4TestAdapter implements Test, Filterable, Orderable, Describable {
     private final Class<?> fNewTestClass;
 
     private final Runner fRunner;
